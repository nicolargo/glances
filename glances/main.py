--- conflicted
+++ resolved
@@ -339,7 +339,6 @@
             sys.exit(2)
 
         # Check graph output path
-<<<<<<< HEAD
         if args.export_graph and args.path_graph is not None:
             if not os.access(args.path_graph, os.W_OK):
                 logger.critical("Graphs output path {0} do not exist or is not writable".format(args.path_graph))
@@ -350,13 +349,6 @@
         if args.export_graph and args.disable_history:
             logger.critical("Can not export graph if history is disabled")
             sys.exit(2)
-=======
-        if args.enable_history and args.path_history is not None:
-            if not os.access(args.path_history, os.W_OK):
-                logger.critical("History output path {} do not exist or is not writable".format(args.path_history))
-                sys.exit(2)
-            logger.debug("History output path is set to {}".format(args.path_history))
->>>>>>> 8da470b7
 
         # Disable HDDTemp if sensors are disabled
         if args.disable_sensors:
