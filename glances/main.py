--- conflicted
+++ resolved
@@ -2,7 +2,7 @@
 #
 # This file is part of Glances.
 #
-# Copyright (C) 2016 Nicolargo <nicolas@nicolargo.com>
+# Copyright (C) 2015 Nicolargo <nicolas@nicolargo.com>
 #
 # Glances is free software; you can redistribute it and/or modify
 # it under the terms of the GNU Lesser General Public License as published by
@@ -37,7 +37,9 @@
 
     # Default stats' refresh time is 3 seconds
     refresh_time = 3
+
     # Set the default cache lifetime to 1 second (only for server)
+    # !!! Todo: To be configurable (=> https://github.com/nicolargo/glances/issues/901)
     cached_time = 1
     # By default, Glances is ran in standalone mode (no client/server)
     client_tag = False
@@ -81,7 +83,6 @@
 
     def __init__(self):
         """Manage the command line arguments."""
-        # Read the command line arguments
         self.args = self.parse_args()
 
     def init_args(self):
@@ -99,58 +100,52 @@
         parser.add_argument('-C', '--config', dest='conf_file',
                             help='path to the configuration file')
         # Enable or disable option on startup
-        parser.add_argument('--disable-alert', action='store_true', default=False,
-                            dest='disable_alert', help='disable alert module')
-        parser.add_argument('--disable-amps', action='store_true', default=False,
-                            dest='disable_amps', help='disable applications monitoring process (AMP) module')
+        parser.add_argument('-3', '--disable-quicklook', action='store_true', default=False,
+                            dest='disable_quicklook', help='disable quick look module')
+        parser.add_argument('-4', '--full-quicklook', action='store_true', default=False,
+                            dest='full_quicklook', help='disable all but quick look and load')
         parser.add_argument('--disable-cpu', action='store_true', default=False,
                             dest='disable_cpu', help='disable CPU module')
-        parser.add_argument('--disable-diskio', action='store_true', default=False,
-                            dest='disable_diskio', help='disable disk I/O module')
-        parser.add_argument('--disable-docker', action='store_true', default=False,
-                            dest='disable_docker', help='disable Docker module')
-        parser.add_argument('--disable-folders', action='store_true', default=False,
-                            dest='disable_folders', help='disable folder module')
-        parser.add_argument('--disable-fs', action='store_true', default=False,
-                            dest='disable_fs', help='disable filesystem module')
-        parser.add_argument('--disable-hddtemp', action='store_true', default=False,
-                            dest='disable_hddtemp', help='disable HD temperature module')
-        parser.add_argument('--disable-ip', action='store_true', default=False,
-                            dest='disable_ip', help='disable IP module')
-        parser.add_argument('--disable-irq', action='store_true', default=False,
-                            dest='disable_irq', help='disable IRQ module'),
+        parser.add_argument('--disable-mem', action='store_true', default=False,
+                            dest='disable_mem', help='disable memory module')
+        parser.add_argument('--disable-swap', action='store_true', default=False,
+                            dest='disable_swap', help='disable swap module')
         parser.add_argument('--disable-load', action='store_true', default=False,
                             dest='disable_load', help='disable load module')
-        parser.add_argument('--disable-mem', action='store_true', default=False,
-                            dest='disable_mem', help='disable memory module')
-        parser.add_argument('--disable-memswap', action='store_true', default=False,
-                            dest='disable_memswap', help='disable memory swap module')
         parser.add_argument('--disable-network', action='store_true', default=False,
                             dest='disable_network', help='disable network module')
         parser.add_argument('--disable-ports', action='store_true', default=False,
                             dest='disable_ports', help='disable ports scanner module')
-        parser.add_argument('--disable-process', action='store_true', default=False,
-                            dest='disable_process', help='disable process module')
+        parser.add_argument('--disable-ip', action='store_true', default=False,
+                            dest='disable_ip', help='disable IP module')
+        parser.add_argument('--disable-diskio', action='store_true', default=False,
+                            dest='disable_diskio', help='disable disk I/O module')
+        parser.add_argument('--disable-irq', action='store_true', default=False,
+                            dest='disable_irq', help='disable IRQ module'),
+        parser.add_argument('--disable-fs', action='store_true', default=False,
+                            dest='disable_fs', help='disable filesystem module')
+        parser.add_argument('--disable-folder', action='store_true', default=False,
+                            dest='disable_folder', help='disable folder module')
+        parser.add_argument('--disable-sensors', action='store_true', default=False,
+                            dest='disable_sensors', help='disable sensors module')
+        parser.add_argument('--disable-hddtemp', action='store_true', default=False,
+                            dest='disable_hddtemp', help='disable HD temperature module')
         parser.add_argument('--disable-raid', action='store_true', default=False,
                             dest='disable_raid', help='disable RAID module')
-        parser.add_argument('--disable-sensors', action='store_true', default=False,
-                            dest='disable_sensors', help='disable sensors module')
-        parser.add_argument('--disable-wifi', action='store_true', default=False,
-                            dest='disable_wifi', help='disable wifi module')
-        parser.add_argument('-0', '--disable-irix', action='store_true', default=False,
-                            dest='disable_irix', help='task\'s cpu usage will be divided by the total number of CPUs')
-        parser.add_argument('-1', '--percpu', action='store_true', default=False,
-                            dest='percpu', help='start Glances in per CPU mode')
+        parser.add_argument('--disable-docker', action='store_true', default=False,
+                            dest='disable_docker', help='disable Docker module')
+        parser.add_argument('-5', '--disable-top', action='store_true',
+                            default=False, dest='disable_top',
+                            help='disable top menu (QL, CPU, MEM, SWAP and LOAD)')
         parser.add_argument('-2', '--disable-left-sidebar', action='store_true',
                             default=False, dest='disable_left_sidebar',
                             help='disable network, disk I/O, FS and sensors modules')
-        parser.add_argument('-3', '--disable-quicklook', action='store_true', default=False,
-                            dest='disable_quicklook', help='disable quick look module')
-        parser.add_argument('-4', '--full-quicklook', action='store_true', default=False,
-                            dest='full_quicklook', help='disable all but quick look and load')
-        parser.add_argument('-5', '--disable-top', action='store_true',
-                            default=False, dest='disable_top',
-                            help='disable top menu (QL, CPU, MEM, SWAP and LOAD)')
+        parser.add_argument('--disable-process', action='store_true', default=False,
+                            dest='disable_process', help='disable process module')
+        parser.add_argument('--disable-amps', action='store_true', default=False,
+                            dest='disable_amps', help='disable applications monitoring process (AMP) module')
+        parser.add_argument('--disable-log', action='store_true', default=False,
+                            dest='disable_log', help='disable log module')
         parser.add_argument('--disable-history', action='store_true', default=False,
                             dest='disable_history', help='disable stats history')
         parser.add_argument('--disable-bold', action='store_true', default=False,
@@ -180,10 +175,6 @@
                             dest='export_rabbitmq', help='export stats to rabbitmq broker (pika lib needed)')
         parser.add_argument('--export-riemann', action='store_true', default=False,
                             dest='export_riemann', help='export stats to riemann broker (bernhard lib needed)')
-        parser.add_argument('--export-couchdb', action='store_true', default=False,
-                            dest='export_couchdb', help='export stats to a CouchDB server (couch lib needed)')
-        parser.add_argument('--export-zeromq', action='store_true', default=False,
-                            dest='export_zeromq', help='export stats to a ZeroMQ server (pyzmq lib needed)')
         # Client/Server option
         parser.add_argument('-c', '--client', dest='client',
                             help='connect to a Glances server by IPv4/IPv6 address or hostname')
@@ -217,15 +208,8 @@
                             dest='time', help='set refresh time in seconds [default: {} sec]'.format(self.refresh_time))
         parser.add_argument('-w', '--webserver', action='store_true', default=False,
                             dest='webserver', help='run Glances in web server mode (bottle needed)')
-<<<<<<< HEAD
-        parser.add_argument('--cached-time', default=self.cached_time, type=int,
-                            dest='cached_time', help='set the server cache time [default: {} sec]'.format(self.cached_time))
-        parser.add_argument('--open-web-browser', action='store_true', default=False,
-                            dest='open_web_browser', help='try to open the Web UI in the default Web browser')
-=======
         parser.add_argument('--password_from_config', action='store_true', default=False, dest='password_from_config',
                             help='load server password')
->>>>>>> 03aca01e
         # Display options
         parser.add_argument('-q', '--quiet', default=False, action='store_true',
                             dest='quiet', help='do not display the curses interface')
@@ -233,6 +217,8 @@
                             dest='process_filter', help='set the process filter pattern (regular expression)')
         parser.add_argument('--process-short-name', action='store_true', default=False,
                             dest='process_short_name', help='force short name for processes name')
+        parser.add_argument('-0', '--disable-irix', action='store_true', default=False,
+                            dest='disable_irix', help='task\'s cpu usage will be divided by the total number of CPUs')
         if not WINDOWS:
             parser.add_argument('--hide-kernel-threads', action='store_true', default=False,
                                 dest='no_kernel_threads', help='hide kernel threads in process list')
@@ -247,6 +233,8 @@
                             dest='diskio_iops', help='show IO per second in the DiskIO plugin')
         parser.add_argument('--fahrenheit', action='store_true', default=False,
                             dest='fahrenheit', help='display temperature in Fahrenheit (default is Celsius)')
+        parser.add_argument('-1', '--percpu', action='store_true', default=False,
+                            dest='percpu', help='start Glances in per CPU mode')
         parser.add_argument('--fs-free-space', action='store_true', default=False,
                             dest='fs_free_space', help='display FS free space instead of used')
         parser.add_argument('--theme-white', action='store_true', default=False,
@@ -332,7 +320,7 @@
             args.disable_quicklook = False
             args.disable_cpu = True
             args.disable_mem = True
-            args.disable_memswap = True
+            args.disable_swap = True
             args.disable_load = False
 
         # Manage disable_top option
@@ -341,21 +329,14 @@
             args.disable_quicklook = True
             args.disable_cpu = True
             args.disable_mem = True
-            args.disable_memswap = True
+            args.disable_swap = True
             args.disable_load = True
 
         # Control parameter and exit if it is not OK
         self.args = args
 
         # Export is only available in standalone or client mode (issue #614)
-        export_tag = args.export_csv or \
-                     args.export_elasticsearch or \
-                     args.export_statsd or \
-                     args.export_influxdb or \
-                     args.export_cassandra or \
-                     args.export_opentsdb or \
-                     args.export_rabbitmq or \
-                     args.export_couchdb
+        export_tag = args.export_csv or args.export_elasticsearch or args.export_statsd or args.export_influxdb or args.export_cassandra or args.export_opentsdb or args.export_rabbitmq
         if not (self.is_standalone() or self.is_client()) and export_tag:
             logger.critical("Export is only available in standalone or client mode")
             sys.exit(2)
