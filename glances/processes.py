--- conflicted
+++ resolved
@@ -488,7 +488,7 @@
         proc['time_since_update'] = time_since_update
 
         # Process status (only keep the first char)
-        proc['status'] = str(proc['status'])[:1].upper()
+        proc['status'] = str(proc.get('status', '?'))[:1].upper()
 
         return proc
 
@@ -549,7 +549,7 @@
                 self.processlist_cache.pop(pid, None)
 
     def compute_max_of_keys(self, processlist):
-        for k in self._max_values_list:
+        for k in [i for i in self._max_values_list if i not in self.disable_stats]:
             values_list = [i[k] for i in processlist if i[k] is not None]
             if values_list:
                 self.set_max_values(k, max(values_list))
@@ -586,7 +586,6 @@
         # It may be optimized with PsUtil 6+ (see issue #2755)
         processlist = self.buils_proc_stats_lists(sorted_attrs)
 
-<<<<<<< HEAD
         # Remove attributes set by the user in the config file (see #1524)
         sorted_attrs = [i for i in sorted_attrs if i not in self.disable_stats]
 
@@ -600,8 +599,6 @@
                 psutil.process_iter(attrs=sorted_attrs, ad_value=None),
             )
         )
-=======
->>>>>>> 1fda5413
         # Only get the info key
         # PsUtil 6+ no longer check PID reused #2755 so use is_running in the loop
         # Note: not sure it is realy needed but CPU consumption look the same with or without it
@@ -625,19 +622,7 @@
 
             # Meta data
             ###########
-<<<<<<< HEAD
-
-            # PID is the key
-            proc['key'] = 'pid'
-
-            # Time since last update (for disk_io rate computation)
-            proc['time_since_update'] = time_since_update
-
-            # Process status (only keep the first char)
-            proc['status'] = str(proc.get('status', '?'))[:1].upper()
-=======
             proc = self.update_key_time_and_status(time_since_update, proc)
->>>>>>> 1fda5413
 
             # Process IO
             proc = self.update_io_counters(proc)
@@ -656,14 +641,7 @@
 
         # Compute the maximum value for keys in self._max_values_list: CPU, MEM
         # Useful to highlight the processes with maximum values
-<<<<<<< HEAD
-        for k in [i for i in self._max_values_list if i not in self.disable_stats]:
-            values_list = [i[k] for i in processlist if i[k] is not None]
-            if values_list:
-                self.set_max_values(k, max(values_list))
-=======
         self.compute_max_of_keys(processlist)
->>>>>>> 1fda5413
 
         # Update the stats
         self.processlist = processlist
