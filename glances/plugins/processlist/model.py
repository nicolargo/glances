# -*- coding: utf-8 -*-
#
# This file is part of Glances.
#
# SPDX-FileCopyrightText: 2023 Nicolas Hennion <nicolas@nicolargo.com>
#
# SPDX-License-Identifier: LGPL-3.0-only
#

"""Process list plugin."""

import os
import copy

from glances.logger import logger
from glances.globals import WINDOWS, key_exist_value_not_none_not_v
from glances.processes import glances_processes, sort_stats
from glances.outputs.glances_unicode import unicode_message
from glances.plugins.core.model import PluginModel as CorePluginModel
from glances.plugins.plugin.model import GlancesPluginModel


def seconds_to_hms(input_seconds):
    """Convert seconds to human-readable time."""
    minutes, seconds = divmod(input_seconds, 60)
    hours, minutes = divmod(minutes, 60)

    hours = int(hours)
    minutes = int(minutes)
    seconds = str(int(seconds)).zfill(2)

    return hours, minutes, seconds


def split_cmdline(bare_process_name, cmdline):
    """Return path, cmd and arguments for a process cmdline based on bare_process_name.

    If first argument of cmdline starts with the bare_process_name then
    cmdline will just be considered cmd and path will be empty (see https://github.com/nicolargo/glances/issues/1795)

    :param bare_process_name: Name of the process from psutil
    :param cmdline: cmdline from psutil
    :return: Tuple with three strings, which are path, cmd and arguments of the process
    """
    if cmdline[0].startswith(bare_process_name):
        path, cmd = "", cmdline[0]
    else:
        path, cmd = os.path.split(cmdline[0])
    arguments = ' '.join(cmdline[1:])
    return path, cmd, arguments


class PluginModel(GlancesPluginModel):
    """Glances' processes plugin.

    stats is a list
    """

    # Define the header template of the processes list columns
    template_header = {
        'cpu': '{:<6} ',
        'mem': '{:<5} ',
        'virt': '{:<5} ',
        'res': '{:<5} ',
        'pid': '{:>{width}} ',
        'user': '{:<10} ',
        'time': '{:>8} ',
        'thread': '{:<3} ',
        'nice': '{:>3} ',
        'status': '{:>1} ',
        'ior': '{:>4} ',
        'iow': '{:<4} ',
        'command': '{} {}',
    }

    # Define the stat template of the processes list columns
    template_stat = {
        'cpu': '{:<6.1f}',
        'cpu_no_digit': '{:<6.0f}',
        'mem': '{:<5.1f} ',
        'virt': '{:<5} ',
        'res': '{:<5} ',
        'pid': '{:>{width}} ',
        'user': '{:<10} ',
        'time': '{:>8} ',
        'thread': '{:<3} ',
        'nice': '{:>3} ',
        'status': '{:>1} ',
        'ior': '{:>4} ',
        'iow': '{:<4} ',
        'command': '{}',
        'name': '[{}]',
    }

    def __init__(self, args=None, config=None):
        """Init the plugin."""
        super(PluginModel, self).__init__(args=args, config=config, stats_init_value=[])

        # We want to display the stat in the curse interface
        self.display_curse = True

        # Trying to display proc time
        self.tag_proc_time = True

        # Call CorePluginModel to get the core number (needed when not in IRIX mode / Solaris mode)
        try:
            self.nb_log_core = CorePluginModel(args=self.args).update()["log"]
        except Exception:
            self.nb_log_core = 0

        # Get the max values (dict)
        self.max_values = copy.deepcopy(glances_processes.max_values())

        # Get the maximum PID number
        # Use to optimize space (see https://github.com/nicolargo/glances/issues/959)
        self.pid_max = glances_processes.pid_max

        # Set the default sort key if it is defined in the configuration file
        if config is not None:
            if 'processlist' in config.as_dict() and 'sort_key' in config.as_dict()['processlist']:
                logger.debug(
                    'Configuration overwrites processes sort key by {}'.format(
                        config.as_dict()['processlist']['sort_key']
                    )
                )
                glances_processes.set_sort_key(config.as_dict()['processlist']['sort_key'], False)

        # The default sort key could also be overwrite by command line (see #1903)
        if args.sort_processes_key is not None:
            glances_processes.set_sort_key(args.sort_processes_key, False)

        # Note: 'glances_processes' is already init in the processes.py script

    def get_key(self):
        """Return the key of the list."""
        return 'pid'

    def update(self):
        """Update processes stats using the input method."""
        # Init new stats
        stats = self.get_init_value()

        if self.input_method == 'local':
            # Update stats using the standard system lib
            # Note: Update is done in the processcount plugin
            # Just return the processes list
            if self.args.programs:
                stats = glances_processes.getlist(as_programs=True)
            else:
                stats = glances_processes.getlist()

        elif self.input_method == 'snmp':
            # No SNMP grab for processes
            pass

        # Update the stats
        self.stats = stats

        # Get the max values (dict)
        # Use Deep copy to avoid change between update and display
        self.max_values = copy.deepcopy(glances_processes.max_values())

        return self.stats

    def get_nice_alert(self, value):
        """Return the alert relative to the Nice configuration list"""
        value = str(value)
        try:
            if value in self.get_limit('nice_critical'):
                return 'CRITICAL'
        except KeyError:
            pass
        try:
            if value in self.get_limit('nice_warning'):
                return 'WARNING'
        except KeyError:
            pass
        try:
            if value in self.get_limit('nice_careful'):
                return 'CAREFUL'
        except KeyError:
            pass
        return 'DEFAULT'

    def _get_process_curses_cpu(self, p, selected, args):
        """Return process CPU curses"""
        if key_exist_value_not_none_not_v('cpu_percent', p, ''):
            cpu_template = self.template_stat['cpu'] if p['cpu_percent'] < 100 else self.template_stat['cpu_no_digit']
            if args.disable_irix and self.nb_log_core != 0:
                msg = cpu_template.format(p['cpu_percent'] / float(self.nb_log_core))
            else:
                msg = cpu_template.format(p['cpu_percent'])
            alert = self.get_alert(
                p['cpu_percent'],
                highlight_zero=False,
                is_max=(p['cpu_percent'] == self.max_values['cpu_percent']),
                header="cpu",
            )
            ret = self.curse_add_line(msg, alert)
        else:
            msg = self.template_header['cpu'].format('?')
            ret = self.curse_add_line(msg)
        return ret

    def _get_process_curses_mem(self, p, selected, args):
        """Return process MEM curses"""
        if key_exist_value_not_none_not_v('memory_percent', p, ''):
            msg = self.template_stat['mem'].format(p['memory_percent'])
            alert = self.get_alert(
                p['memory_percent'],
                highlight_zero=False,
                is_max=(p['memory_percent'] == self.max_values['memory_percent']),
                header="mem",
            )
            ret = self.curse_add_line(msg, alert)
        else:
            msg = self.template_header['mem'].format('?')
            ret = self.curse_add_line(msg)
        return ret

    def _get_process_curses_vms(self, p, selected, args):
        """Return process VMS curses"""
<<<<<<< HEAD
        if key_exist_value_not_none_not_v('memory_info', p, ''):
            msg = self.template_stat['virt'].format(self.auto_unit(p['memory_info'][1], low_precision=False))
=======
        if key_exist_value_not_none_not_v('memory_info', p, '', 1):
            msg = self.layout_stat['virt'].format(self.auto_unit(p['memory_info'][1], low_precision=False))
>>>>>>> 54a6d959
            ret = self.curse_add_line(msg, optional=True)
        else:
            msg = self.template_header['virt'].format('?')
            ret = self.curse_add_line(msg)
        return ret

    def _get_process_curses_rss(self, p, selected, args):
        """Return process RSS curses"""
<<<<<<< HEAD
        if key_exist_value_not_none_not_v('memory_info', p, ''):
            msg = self.template_stat['res'].format(self.auto_unit(p['memory_info'][0], low_precision=False))
=======
        if key_exist_value_not_none_not_v('memory_info', p, '', 0):
            msg = self.layout_stat['res'].format(self.auto_unit(p['memory_info'][0], low_precision=False))
>>>>>>> 54a6d959
            ret = self.curse_add_line(msg, optional=True)
        else:
            msg = self.template_header['res'].format('?')
            ret = self.curse_add_line(msg)
        return ret

    def _get_process_curses_username(self, p, selected, args):
        """Return process username curses"""
        if 'username' in p:
            # docker internal users are displayed as ints only, therefore str()
            # Correct issue #886 on Windows OS
            msg = self.template_stat['user'].format(str(p['username'])[:9])
            ret = self.curse_add_line(msg)
        else:
            msg = self.template_header['user'].format('?')
            ret = self.curse_add_line(msg)
        return ret

    def _get_process_curses_time(self, p, selected, args):
        """Return process time curses"""
        try:
            # Sum user and system time
            user_system_time = p['cpu_times'][0] + p['cpu_times'][1]
        except (OverflowError, TypeError):
            # Catch OverflowError on some Amazon EC2 server
            # See https://github.com/nicolargo/glances/issues/87
            # Also catch TypeError on macOS
            # See: https://github.com/nicolargo/glances/issues/622
            # logger.debug("Cannot get TIME+ ({})".format(e))
            msg = self.template_header['time'].format('?')
            ret = self.curse_add_line(msg, optional=True)
        else:
            hours, minutes, seconds = seconds_to_hms(user_system_time)
            if hours > 99:
                msg = '{:<7}h'.format(hours)
            elif 0 < hours < 100:
                msg = '{}h{}:{}'.format(hours, minutes, seconds)
            else:
                msg = '{}:{}'.format(minutes, seconds)
            msg = self.template_stat['time'].format(msg)
            if hours > 0:
                ret = self.curse_add_line(msg, decoration='CPU_TIME', optional=True)
            else:
                ret = self.curse_add_line(msg, optional=True)
        return ret

    def _get_process_curses_thread(self, p, selected, args):
        """Return process thread curses"""
        if 'num_threads' in p:
            num_threads = p['num_threads']
            if num_threads is None:
                num_threads = '?'
            msg = self.template_stat['thread'].format(num_threads)
            ret = self.curse_add_line(msg)
        else:
            msg = self.template_header['thread'].format('?')
            ret = self.curse_add_line(msg)
        return ret

    def _get_process_curses_nice(self, p, selected, args):
        """Return process nice curses"""
        if 'nice' in p:
            nice = p['nice']
            if nice is None:
                nice = '?'
            msg = self.template_stat['nice'].format(nice)
            ret = self.curse_add_line(msg, decoration=self.get_nice_alert(nice))
        else:
            msg = self.template_header['nice'].format('?')
            ret = self.curse_add_line(msg)
        return ret

    def _get_process_curses_status(self, p, selected, args):
        """Return process status curses"""
        if 'status' in p:
            status = p['status']
            msg = self.template_stat['status'].format(status)
            if status == 'R':
                ret = self.curse_add_line(msg, decoration='STATUS')
            else:
                ret = self.curse_add_line(msg)
        else:
            msg = self.template_header['status'].format('?')
            ret = self.curse_add_line(msg)
        return ret

    def _get_process_curses_io(self, p, selected, args, rorw='ior'):
        """Return process IO Read or Write curses"""
        if 'io_counters' in p and p['io_counters'][4] == 1 and p['time_since_update'] != 0:
            # Display rate if stats is available and io_tag ([4]) == 1
            # IO
            io = int(
                (p['io_counters'][0 if rorw == 'ior' else 1] - p['io_counters'][2 if rorw == 'ior' else 3])
                / p['time_since_update']
            )
            if io == 0:
                msg = self.template_stat[rorw].format("0")
            else:
                msg = self.template_stat[rorw].format(self.auto_unit(io, low_precision=True))
            ret = self.curse_add_line(msg, optional=True, additional=True)
        else:
            msg = self.template_header[rorw].format("?")
            ret = self.curse_add_line(msg, optional=True, additional=True)
        return ret

    def _get_process_curses_io_read(self, p, selected, args):
        """Return process IO Read curses"""
        return self._get_process_curses_io(p, selected, args, rorw='ior')

    def _get_process_curses_io_write(self, p, selected, args):
        """Return process IO Write curses"""
        return self._get_process_curses_io(p, selected, args, rorw='iow')

    def get_process_curses_data(self, p, selected, args):
        """Get curses data to display for a process.

        - p is the process to display
        - selected is a tag=True if p is the selected process
        """
        ret = [self.curse_new_line()]

        # When a process is selected:
        # * display a special character at the beginning of the line
        # * underline the command name
        ret.append(
            self.curse_add_line(
                unicode_message('PROCESS_SELECTOR') if (selected and not args.disable_cursor) else ' ', 'SELECTED'
            )
        )

        # CPU
        ret.append(self._get_process_curses_cpu(p, selected, args))

        # MEM
        ret.append(self._get_process_curses_mem(p, selected, args))
        ret.append(self._get_process_curses_vms(p, selected, args))
        ret.append(self._get_process_curses_rss(p, selected, args))

        # PID
        if not self.args.programs:
            # Display processes, so the PID should be displayed
            msg = self.template_stat['pid'].format(p['pid'], width=self.__max_pid_size())
        else:
            # Display programs, so the PID should not be displayed
<<<<<<< HEAD
            # Instead displays the number of childrens
            msg = self.template_stat['pid'].format(
=======
            # Instead displays the number of children
            msg = self.layout_stat['pid'].format(
>>>>>>> 54a6d959
                len(p['childrens']) if 'childrens' in p else '_', width=self.__max_pid_size()
            )
        ret.append(self.curse_add_line(msg))

        # USER
        ret.append(self._get_process_curses_username(p, selected, args))

        # TIME+
        ret.append(self._get_process_curses_time(p, selected, args))

        # THREAD
        ret.append(self._get_process_curses_thread(p, selected, args))

        # NICE
        ret.append(self._get_process_curses_nice(p, selected, args))

        # STATUS
        ret.append(self._get_process_curses_status(p, selected, args))

        # IO read/write
        ret.append(self._get_process_curses_io_read(p, selected, args))
        ret.append(self._get_process_curses_io_write(p, selected, args))

        # Command line
        # If no command line for the process is available, fallback to the bare process name instead
        bare_process_name = p['name']
        cmdline = p.get('cmdline', '?')

        try:
            process_decoration = 'PROCESS_SELECTED' if (selected and not args.disable_cursor) else 'PROCESS'
            if cmdline:
                path, cmd, arguments = split_cmdline(bare_process_name, cmdline)
                # Manage end of line in arguments (see #1692)
                arguments = arguments.replace('\r\n', ' ')
                arguments = arguments.replace('\n', ' ')
                arguments = arguments.replace('\t', ' ')
                if os.path.isdir(path) and not args.process_short_name:
                    msg = self.template_stat['command'].format(path) + os.sep
                    ret.append(self.curse_add_line(msg, splittable=True))
                    ret.append(self.curse_add_line(cmd, decoration=process_decoration, splittable=True))
                else:
                    msg = self.template_stat['command'].format(cmd)
                    ret.append(self.curse_add_line(msg, decoration=process_decoration, splittable=True))
                if arguments:
                    msg = ' ' + self.template_stat['command'].format(arguments)
                    ret.append(self.curse_add_line(msg, splittable=True))
            else:
                msg = self.template_stat['name'].format(bare_process_name)
                ret.append(self.curse_add_line(msg, decoration=process_decoration, splittable=True))
        except (TypeError, UnicodeEncodeError) as e:
            # Avoid crash after running fine for several hours #1335
            logger.debug("Can not decode command line '{}' ({})".format(cmdline, e))
            ret.append(self.curse_add_line('', splittable=True))

        return ret

<<<<<<< HEAD
    def msg_curse(self, args=None):
=======
    def is_selected_process(self, args):
        return (
            args.is_standalone
            and self.args.enable_process_extended
            and args.cursor_position is not None
            and glances_processes.extended_process is not None
        )

    def msg_curse(self, args=None, max_width=None):
>>>>>>> 54a6d959
        """Return the dict to display in the curse interface."""
        # Init the return message
        ret = []

        # Only process if stats exist and display plugin enable...
        if not self.stats or args.disable_process:
            return ret

        # Compute the sort key
        process_sort_key = glances_processes.sort_key
        processes_list_sorted = self.__sort_stats(process_sort_key)

        # Display extended stats for selected process
        #############################################

        if self.is_selected_process(args):
            self.__msg_curse_extended_process(ret, glances_processes.extended_process)

        # Display others processes list
        ###############################

        # Header
        self.__msg_curse_header(ret, process_sort_key, args)

        # Process list
        # Loop over processes (sorted by the sort key previously compute)
<<<<<<< HEAD
        i = 0
        for p in self.__sort_stats(process_sort_key)[:glances_processes.max_processes]:
            ret.extend(self.get_process_curses_data(p, i == args.cursor_position, args))
            i += 1
=======
        # This is a Glances bottleneck (see flame graph),
        # get_process_curses_data should be optimzed
        for position, process in enumerate(processes_list_sorted):
            ret.extend(self.get_process_curses_data(process, position == args.cursor_position, args))
>>>>>>> 54a6d959

        # A filter is set Display the stats summaries
        if glances_processes.process_filter is not None:
            if args.reset_minmax_tag:
                args.reset_minmax_tag = not args.reset_minmax_tag
                self.__mmm_reset()
            self.__msg_curse_sum(ret, args=args)
            self.__msg_curse_sum(ret, mmm='min', args=args)
            self.__msg_curse_sum(ret, mmm='max', args=args)

        # Return the message with decoration
        return ret

    def __msg_curse_extended_process(self, ret, p):
        """Get extended curses data for the selected process (see issue #2225)

        The result depends of the process type (process or thread).

        Input p is a dict with the following keys:
        {'status': 'S',
         'memory_info': pmem(rss=466890752, vms=3365347328, shared=68153344,
                             text=659456, lib=0, data=774647808, dirty=0),
         'pid': 4980,
         'io_counters': [165385216, 0, 165385216, 0, 1],
         'num_threads': 20,
         'nice': 0,
         'memory_percent': 5.958135664449709,
         'cpu_percent': 0.0,
         'gids': pgids(real=1000, effective=1000, saved=1000),
         'cpu_times': pcputimes(user=696.38, system=119.98, children_user=0.0, children_system=0.0, iowait=0.0),
         'name': 'WebExtensions',
         'key': 'pid',
         'time_since_update': 2.1997854709625244,
         'cmdline': ['/snap/firefox/2154/usr/lib/firefox/firefox', '-contentproc', '-childID', '...'],
         'username': 'nicolargo',
         'cpu_min': 0.0,
         'cpu_max': 7.0,
         'cpu_mean': 3.2}
        """
        if self.args.programs:
            self.__msg_curse_extended_process_program(ret, p)
        else:
            self.__msg_curse_extended_process_thread(ret, p)

    def __msg_curse_extended_process_program(self, ret, p):
        # Title
        msg = "Pinned program {} ('e' to unpin)".format(p['name'])
        ret.append(self.curse_add_line(msg, "TITLE"))

        ret.append(self.curse_new_line())
        ret.append(self.curse_new_line())

    def __msg_curse_extended_process_thread(self, ret, p):
        # Title
        ret.append(self.curse_add_line("Pinned thread ", "TITLE"))
        ret.append(self.curse_add_line(p['name'], "UNDERLINE"))
        ret.append(self.curse_add_line(" ('e' to unpin)"))

        # First line is CPU affinity
        ret.append(self.curse_new_line())
        ret.append(self.curse_add_line(' CPU Min/Max/Mean: '))
        msg = '{: >7.1f}{: >7.1f}{: >7.1f}%'.format(p['cpu_min'], p['cpu_max'], p['cpu_mean'])
        ret.append(self.curse_add_line(msg, decoration='INFO'))
        if 'cpu_affinity' in p and p['cpu_affinity'] is not None:
            ret.append(self.curse_add_line(' Affinity: '))
            ret.append(self.curse_add_line(str(len(p['cpu_affinity'])), decoration='INFO'))
            ret.append(self.curse_add_line(' cores', decoration='INFO'))
        if 'ionice' in p and p['ionice'] is not None and hasattr(p['ionice'], 'ioclass'):
            msg = ' IO nice: '
            k = 'Class is '
            v = p['ionice'].ioclass
            # Linux: The scheduling class. 0 for none, 1 for real time, 2 for best-effort, 3 for idle.
            # Windows: On Windows only ioclass is used and it can be set to 2 (normal), 1 (low) or 0 (very low).
            if WINDOWS:
                if v == 0:
                    msg += k + 'Very Low'
                elif v == 1:
                    msg += k + 'Low'
                elif v == 2:
                    msg += 'No specific I/O priority'
                else:
                    msg += k + str(v)
            else:
                if v == 0:
                    msg += 'No specific I/O priority'
                elif v == 1:
                    msg += k + 'Real Time'
                elif v == 2:
                    msg += k + 'Best Effort'
                elif v == 3:
                    msg += k + 'IDLE'
                else:
                    msg += k + str(v)
            #  value is a number which goes from 0 to 7.
            # The higher the value, the lower the I/O priority of the process.
            if hasattr(p['ionice'], 'value') and p['ionice'].value != 0:
                msg += ' (value %s/7)' % str(p['ionice'].value)
            ret.append(self.curse_add_line(msg, splittable=True))

        # Second line is memory info
        ret.append(self.curse_new_line())
        ret.append(self.curse_add_line(' MEM Min/Max/Mean: '))
        msg = '{: >7.1f}{: >7.1f}{: >7.1f}%'.format(p['memory_min'], p['memory_max'], p['memory_mean'])
        ret.append(self.curse_add_line(msg, decoration='INFO'))
        if 'memory_info' in p and p['memory_info'] is not None:
            ret.append(self.curse_add_line(' Memory info: '))
            for k in p['memory_info']._asdict():
                ret.append(
                    self.curse_add_line(
                        self.auto_unit(p['memory_info']._asdict()[k], low_precision=False),
                        decoration='INFO',
                        splittable=True,
                    )
                )
                ret.append(self.curse_add_line(' ' + k + ' ', splittable=True))
            if 'memory_swap' in p and p['memory_swap'] is not None:
                ret.append(
                    self.curse_add_line(
                        self.auto_unit(p['memory_swap'], low_precision=False), decoration='INFO', splittable=True
                    )
                )
                ret.append(self.curse_add_line(' swap ', splittable=True))

        # Third line is for open files/network sessions
        ret.append(self.curse_new_line())
        ret.append(self.curse_add_line(' Open: '))
        for stat_prefix in ['num_threads', 'num_fds', 'num_handles', 'tcp', 'udp']:
            if stat_prefix in p and p[stat_prefix] is not None:
                ret.append(self.curse_add_line(str(p[stat_prefix]), decoration='INFO'))
                ret.append(self.curse_add_line(' {} '.format(stat_prefix.replace('num_', ''))))

        ret.append(self.curse_new_line())
        ret.append(self.curse_new_line())

    def __msg_curse_header(self, ret, process_sort_key, args=None):
        """Build the header and add it to the ret dict."""
        sort_style = 'SORT'

        if args.disable_irix and 0 < self.nb_log_core < 10:
            msg = self.template_header['cpu'].format('CPU%/' + str(self.nb_log_core))
        elif args.disable_irix and self.nb_log_core != 0:
            msg = self.template_header['cpu'].format('CPU%/C')
        else:
            msg = self.template_header['cpu'].format('CPU%')
        ret.append(self.curse_add_line(msg, sort_style if process_sort_key == 'cpu_percent' else 'DEFAULT'))
        msg = self.template_header['mem'].format('MEM%')
        ret.append(self.curse_add_line(msg, sort_style if process_sort_key == 'memory_percent' else 'DEFAULT'))
        msg = self.template_header['virt'].format('VIRT')
        ret.append(self.curse_add_line(msg, optional=True))
        msg = self.template_header['res'].format('RES')
        ret.append(self.curse_add_line(msg, optional=True))
        if not self.args.programs:
            msg = self.template_header['pid'].format('PID', width=self.__max_pid_size())
        else:
            msg = self.template_header['pid'].format('NPROCS', width=self.__max_pid_size())
        ret.append(self.curse_add_line(msg))
        msg = self.template_header['user'].format('USER')
        ret.append(self.curse_add_line(msg, sort_style if process_sort_key == 'username' else 'DEFAULT'))
        msg = self.template_header['time'].format('TIME+')
        ret.append(
            self.curse_add_line(msg, sort_style if process_sort_key == 'cpu_times' else 'DEFAULT', optional=True)
        )
        msg = self.template_header['thread'].format('THR')
        ret.append(self.curse_add_line(msg))
        msg = self.template_header['nice'].format('NI')
        ret.append(self.curse_add_line(msg))
        msg = self.template_header['status'].format('S')
        ret.append(self.curse_add_line(msg))
        msg = self.template_header['ior'].format('R/s')
        ret.append(
            self.curse_add_line(
                msg, sort_style if process_sort_key == 'io_counters' else 'DEFAULT', optional=True, additional=True
            )
        )
        msg = self.template_header['iow'].format('W/s')
        ret.append(
            self.curse_add_line(
                msg, sort_style if process_sort_key == 'io_counters' else 'DEFAULT', optional=True, additional=True
            )
        )
<<<<<<< HEAD
        if not self.args.programs:
            msg = self.template_header['command'].format('Command', "('k' to kill)" if args.is_standalone else "")
        else:
            msg = self.template_header['command'].format('Programs', "('k' to kill)" if args.is_standalone else "")
=======
        if args.is_standalone and not args.disable_cursor:
            if self.args.programs:
                shortkey = "('k' to kill)"
            else:
                shortkey = "('e' to pin | 'k' to kill)"
        else:
            shortkey = ""
        msg = self.layout_header['command'].format("Programs" if self.args.programs else "Command", shortkey)
>>>>>>> 54a6d959
        ret.append(self.curse_add_line(msg, sort_style if process_sort_key == 'name' else 'DEFAULT'))

    def __msg_curse_sum(self, ret, sep_char='_', mmm=None, args=None):
        """
        Build the sum message (only when filter is on) and add it to the ret dict.

        :param ret: list of string where the message is added
        :param sep_char: define the line separation char
        :param mmm: display min, max, mean or current (if mmm=None)
        :param args: Glances args
        """
        ret.append(self.curse_new_line())
        if mmm is None:
            ret.append(self.curse_add_line(sep_char * 69))
            ret.append(self.curse_new_line())
        # CPU percent sum
        msg = self.template_stat['cpu'].format(self.__sum_stats('cpu_percent', mmm=mmm))
        ret.append(self.curse_add_line(msg, decoration=self.__mmm_deco(mmm)))
        # MEM percent sum
        msg = self.template_stat['mem'].format(self.__sum_stats('memory_percent', mmm=mmm))
        ret.append(self.curse_add_line(msg, decoration=self.__mmm_deco(mmm)))
        # VIRT and RES memory sum
        if (
            'memory_info' in self.stats[0]
            and self.stats[0]['memory_info'] is not None
            and self.stats[0]['memory_info'] != ''
        ):
            # VMS
            msg = self.template_stat['virt'].format(
                self.auto_unit(self.__sum_stats('memory_info', indice=1, mmm=mmm), low_precision=False)
            )
            ret.append(self.curse_add_line(msg, decoration=self.__mmm_deco(mmm), optional=True))
            # RSS
            msg = self.template_stat['res'].format(
                self.auto_unit(self.__sum_stats('memory_info', indice=0, mmm=mmm), low_precision=False)
            )
            ret.append(self.curse_add_line(msg, decoration=self.__mmm_deco(mmm), optional=True))
        else:
            msg = self.template_header['virt'].format('')
            ret.append(self.curse_add_line(msg))
            msg = self.template_header['res'].format('')
            ret.append(self.curse_add_line(msg))
        # PID
        msg = self.template_header['pid'].format('', width=self.__max_pid_size())
        ret.append(self.curse_add_line(msg))
        # USER
        msg = self.template_header['user'].format('')
        ret.append(self.curse_add_line(msg))
        # TIME+
        msg = self.template_header['time'].format('')
        ret.append(self.curse_add_line(msg, optional=True))
        # THREAD
        msg = self.template_header['thread'].format('')
        ret.append(self.curse_add_line(msg))
        # NICE
        msg = self.template_header['nice'].format('')
        ret.append(self.curse_add_line(msg))
        # STATUS
        msg = self.template_header['status'].format('')
        ret.append(self.curse_add_line(msg))
        # IO read/write
        if 'io_counters' in self.stats[0] and mmm is None:
            # IO read
            io_rs = int(
                (self.__sum_stats('io_counters', 0) - self.__sum_stats('io_counters', indice=2, mmm=mmm))
                / self.stats[0]['time_since_update']
            )
            if io_rs == 0:
                msg = self.template_stat['ior'].format('0')
            else:
                msg = self.template_stat['ior'].format(self.auto_unit(io_rs, low_precision=True))
            ret.append(self.curse_add_line(msg, decoration=self.__mmm_deco(mmm), optional=True, additional=True))
            # IO write
            io_ws = int(
                (self.__sum_stats('io_counters', 1) - self.__sum_stats('io_counters', indice=3, mmm=mmm))
                / self.stats[0]['time_since_update']
            )
            if io_ws == 0:
                msg = self.template_stat['iow'].format('0')
            else:
                msg = self.template_stat['iow'].format(self.auto_unit(io_ws, low_precision=True))
            ret.append(self.curse_add_line(msg, decoration=self.__mmm_deco(mmm), optional=True, additional=True))
        else:
            msg = self.template_header['ior'].format('')
            ret.append(self.curse_add_line(msg, optional=True, additional=True))
            msg = self.template_header['iow'].format('')
            ret.append(self.curse_add_line(msg, optional=True, additional=True))
        if mmm is None:
            msg = ' < {}'.format('current')
            ret.append(self.curse_add_line(msg, optional=True))
        else:
            msg = ' < {}'.format(mmm)
            ret.append(self.curse_add_line(msg, optional=True))
            msg = ' (\'M\' to reset)'
            ret.append(self.curse_add_line(msg, optional=True))

    def __mmm_deco(self, mmm):
        """Return the decoration string for the current mmm status."""
        if mmm is not None:
            return 'DEFAULT'
        else:
            return 'FILTER'

    def __mmm_reset(self):
        """Reset the MMM stats."""
        self.mmm_min = {}
        self.mmm_max = {}

    def __sum_stats(self, key, indice=None, mmm=None):
        """Return the sum of the stats value for the given key.

        :param indice: If indice is set, get the p[key][indice]
        :param mmm: display min, max, mean or current (if mmm=None)
        """
        # Compute stats summary
        ret = 0
        for p in self.stats:
            if key not in p:
                # Correct issue #1188
                continue
            if p[key] is None:
                # Correct https://github.com/nicolargo/glances/issues/1105#issuecomment-363553788
                continue
            if indice is None:
                ret += p[key]
            else:
                ret += p[key][indice]

        # Manage Min/Max/Mean
        mmm_key = self.__mmm_key(key, indice)
        if mmm == 'min':
            try:
                if self.mmm_min[mmm_key] > ret:
                    self.mmm_min[mmm_key] = ret
            except AttributeError:
                self.mmm_min = {}
                return 0
            except KeyError:
                self.mmm_min[mmm_key] = ret
            ret = self.mmm_min[mmm_key]
        elif mmm == 'max':
            try:
                if self.mmm_max[mmm_key] < ret:
                    self.mmm_max[mmm_key] = ret
            except AttributeError:
                self.mmm_max = {}
                return 0
            except KeyError:
                self.mmm_max[mmm_key] = ret
            ret = self.mmm_max[mmm_key]

        return ret

    def __mmm_key(self, key, indice):
        ret = key
        if indice is not None:
            ret += str(indice)
        return ret

    def __sort_stats(self, sorted_by=None):
        """Return the stats (dict) sorted by (sorted_by)."""
        return sort_stats(self.stats, sorted_by, reverse=glances_processes.sort_reverse)

    def __max_pid_size(self):
        """Return the maximum PID size in number of char."""
        if self.pid_max is not None:
            return len(str(self.pid_max))
        else:
            # By default return 5 (corresponding to 99999 PID number)
            return 5<|MERGE_RESOLUTION|>--- conflicted
+++ resolved
@@ -220,13 +220,8 @@
 
     def _get_process_curses_vms(self, p, selected, args):
         """Return process VMS curses"""
-<<<<<<< HEAD
-        if key_exist_value_not_none_not_v('memory_info', p, ''):
-            msg = self.template_stat['virt'].format(self.auto_unit(p['memory_info'][1], low_precision=False))
-=======
         if key_exist_value_not_none_not_v('memory_info', p, '', 1):
             msg = self.layout_stat['virt'].format(self.auto_unit(p['memory_info'][1], low_precision=False))
->>>>>>> 54a6d959
             ret = self.curse_add_line(msg, optional=True)
         else:
             msg = self.template_header['virt'].format('?')
@@ -235,13 +230,8 @@
 
     def _get_process_curses_rss(self, p, selected, args):
         """Return process RSS curses"""
-<<<<<<< HEAD
-        if key_exist_value_not_none_not_v('memory_info', p, ''):
-            msg = self.template_stat['res'].format(self.auto_unit(p['memory_info'][0], low_precision=False))
-=======
         if key_exist_value_not_none_not_v('memory_info', p, '', 0):
             msg = self.layout_stat['res'].format(self.auto_unit(p['memory_info'][0], low_precision=False))
->>>>>>> 54a6d959
             ret = self.curse_add_line(msg, optional=True)
         else:
             msg = self.template_header['res'].format('?')
@@ -386,13 +376,8 @@
             msg = self.template_stat['pid'].format(p['pid'], width=self.__max_pid_size())
         else:
             # Display programs, so the PID should not be displayed
-<<<<<<< HEAD
-            # Instead displays the number of childrens
-            msg = self.template_stat['pid'].format(
-=======
             # Instead displays the number of children
             msg = self.layout_stat['pid'].format(
->>>>>>> 54a6d959
                 len(p['childrens']) if 'childrens' in p else '_', width=self.__max_pid_size()
             )
         ret.append(self.curse_add_line(msg))
@@ -449,9 +434,6 @@
 
         return ret
 
-<<<<<<< HEAD
-    def msg_curse(self, args=None):
-=======
     def is_selected_process(self, args):
         return (
             args.is_standalone
@@ -461,7 +443,6 @@
         )
 
     def msg_curse(self, args=None, max_width=None):
->>>>>>> 54a6d959
         """Return the dict to display in the curse interface."""
         # Init the return message
         ret = []
@@ -488,17 +469,10 @@
 
         # Process list
         # Loop over processes (sorted by the sort key previously compute)
-<<<<<<< HEAD
-        i = 0
-        for p in self.__sort_stats(process_sort_key)[:glances_processes.max_processes]:
-            ret.extend(self.get_process_curses_data(p, i == args.cursor_position, args))
-            i += 1
-=======
         # This is a Glances bottleneck (see flame graph),
         # get_process_curses_data should be optimzed
         for position, process in enumerate(processes_list_sorted):
             ret.extend(self.get_process_curses_data(process, position == args.cursor_position, args))
->>>>>>> 54a6d959
 
         # A filter is set Display the stats summaries
         if glances_processes.process_filter is not None:
@@ -679,12 +653,6 @@
                 msg, sort_style if process_sort_key == 'io_counters' else 'DEFAULT', optional=True, additional=True
             )
         )
-<<<<<<< HEAD
-        if not self.args.programs:
-            msg = self.template_header['command'].format('Command', "('k' to kill)" if args.is_standalone else "")
-        else:
-            msg = self.template_header['command'].format('Programs', "('k' to kill)" if args.is_standalone else "")
-=======
         if args.is_standalone and not args.disable_cursor:
             if self.args.programs:
                 shortkey = "('k' to kill)"
@@ -693,7 +661,6 @@
         else:
             shortkey = ""
         msg = self.layout_header['command'].format("Programs" if self.args.programs else "Command", shortkey)
->>>>>>> 54a6d959
         ret.append(self.curse_add_line(msg, sort_style if process_sort_key == 'name' else 'DEFAULT'))
 
     def __msg_curse_sum(self, ret, sep_char='_', mmm=None, args=None):
