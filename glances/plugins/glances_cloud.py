# -*- coding: utf-8 -*-
#
# This file is part of Glances.
#
<<<<<<< HEAD
# Copyright (C) 2017 Nicolargo <nicolas@nicolargo.com>
=======
# Copyright (C) 2019 Nicolargo <nicolas@nicolargo.com>
>>>>>>> b668b0bf
#
# Glances is free software; you can redistribute it and/or modify
# it under the terms of the GNU Lesser General Public License as published by
# the Free Software Foundation, either version 3 of the License, or
# (at your option) any later version.
#
# Glances is distributed in the hope that it will be useful,
# but WITHOUT ANY WARRANTY; without even the implied warranty of
# MERCHANTABILITY or FITNESS FOR A PARTICULAR PURPOSE. See the
# GNU Lesser General Public License for more details.
#
# You should have received a copy of the GNU Lesser General Public License
# along with this program. If not, see <http://www.gnu.org/licenses/>.

"""Cloud plugin.

Supported Cloud API:
- AWS EC2 (class ThreadAwsEc2Grabber, see bellow)
"""

try:
    import requests
except ImportError:
    cloud_tag = False
else:
    cloud_tag = True

import json
import threading

from glances.compat import iteritems, to_ascii
from glances.plugins.glances_plugin import GlancesPlugin
from glances.logger import logger


class Plugin(GlancesPlugin):

    """Glances' cloud plugin.

    The goal of this plugin is to retreive additional information
    concerning the datacenter where the host is connected.

    See https://github.com/nicolargo/glances/issues/1029

    stats is a dict
    """

    def __init__(self, args=None):
        """Init the plugin."""
        super(Plugin, self).__init__(args=args)

        # We want to display the stat in the curse interface
        self.display_curse = True

        # Init the stats
        self.reset()

        # Init thread to grab AWS EC2 stats asynchroniously
        self.aws_ec2 = ThreadAwsEc2Grabber()

        # Run the thread
        self.aws_ec2. start()

    def reset(self):
        """Reset/init the stats."""
        self.stats = {}

    def exit(self):
        """Overwrite the exit method to close threads"""
        self.aws_ec2.stop()
        # Call the father class
        super(Plugin, self).exit()

    @GlancesPlugin._check_decorator
    @GlancesPlugin._log_result_decorator
    def update(self):
        """Update the cloud stats.

        Return the stats (dict)
        """
        # Reset stats
        self.reset()

        # Requests lib is needed to get stats from the Cloud API
        if not cloud_tag:
            return self.stats

        # Update the stats
        if self.input_method == 'local':
<<<<<<< HEAD
            self.stats = self.aws_ec2.stats
            # self.stats = {'ami-id': 'ami-id',
            #                         'instance-id': 'instance-id',
            #                         'instance-type': 'instance-type',
            #                         'region': 'placement/availability-zone'}
=======
            stats = self.OPENSTACK.stats
            # Example:
            # Uncomment to test on physical computer
            # stats = {'ami-id': 'ami-id',
            #                    'instance-id': 'instance-id',
            #                    'instance-type': 'instance-type',
            #                    'region': 'placement/availability-zone'}

        # Update the stats
        self.stats = stats
>>>>>>> b668b0bf

        return self.stats

    def msg_curse(self, args=None):
        """Return the string to display in the curse interface."""
        # Init the return message
        ret = []

        if not self.stats or self.stats == {} or self.is_disable():
            return ret

        # Generate the output
        if 'ami-id' in self.stats and 'region' in self.stats:
            msg = 'AWS EC2'
            ret.append(self.curse_add_line(msg, "TITLE"))
<<<<<<< HEAD
            msg = ' {} instance {} ({})'.format(to_ascii(self.stats['instance-type']),
                                                to_ascii(self.stats['instance-id']),
                                                to_ascii(self.stats['region']))
=======
            msg = '{} instance {} ({})'.format(self.stats['instance-type'],
                                               self.stats['instance-id'],
                                               self.stats['region'])
>>>>>>> b668b0bf
            ret.append(self.curse_add_line(msg))

        # Return the message with decoration
        logger.info(ret)
        return ret


class ThreadAwsEc2Grabber(threading.Thread):
    """
    Specific thread to grab AWS EC2 stats.

    stats is a dict
    """

    # AWS EC2
    AWS = 'aws'
    AZURE = 'azure'
    GCP = 'gcp'
    OPC = 'opc'
    ALIBABA = 'alibaba'

    # http://docs.aws.amazon.com/AWSEC2/latest/UserGuide/ec2-instance-metadata.html
    AWS_EC2_API_URL = 'http://169.254.169.254/latest/dynamic/instance-identity/document'
    AWS_EC2_API_URL_CHECK = 'http://169.254.169.254/latest/dynamic/instance-identity/document'

    # https://docs.microsoft.com/en-us/azure/virtual-machines/windows/instance-metadata-service
    AZURE_VM_API_URL = 'http://169.254.169.254/metadata/instance?api-version=2017-12-01'
    AZURE_VM_API_URL_CHECK = 'http://169.254.169.254/metadata/instance?api-version=2017-12-01'

    # https://cloud.google.com/compute/docs/storing-retrieving-metadata#querying
    GCP_VM_API_URL = 'http://metadata.google.internal/computeMetadata/v1/instance'
    GCP_VM_API_URL_CHECK = 'http://metadata.google.internal/computeMetadata/v1/instance/id'
    GCP_VM_API_METADATA = {'cpu-platform': 'cpu-platform',
                           'description' : 'description',
                           'hostname' : 'hostname',
                           'id' : 'id',
                           'machine-type' : 'machine-type',
                           'name' : 'name',
                           'tags' : 'tags',
                           'zone' : 'zone'
                           }
    # https://docs.cloud.oracle.com/iaas/Content/Compute/Tasks/gettingmetadata.htm
    OPC_VM_API_URL = 'http://169.254.169.254/opc/v1/instance/'
    OPC_VM_API_URL_CHECK = 'http://169.254.169.254/opc/v1/instance/'

    ALIBABA_VM_API_URL = 'http://100.100.100.200/latest/meta-data'
    ALIBABA_VM_API_URL_CHECK = 'http://100.100.100.200/latest/meta-data/instance-id'
    ALIBABA_VM_API_URL_METADATA = {'dns-conf/nameservers' : 'dns-conf/nameservers',
                                    'eipv4' : 'eipv4',
                                    'hostname' : 'hostname',
                                    'image-id' : 'image-id',
                                    'image/market-place/product-code' : 'image/market-place/product-code',
                                    'image/market-place/charge-type' : 'image/market-place/charge-type',
                                    'instance-id' : 'instance-id',
                                    'mac' : 'mac',
                                    'network-type' : 'network-type',
                                    'owner-account-id' : 'owner-account-id',
                                    'private-ipv4' : 'private-ipv4',
                                    'public-ipv4' : 'public-ipv4',
                                    'region-id' : 'region-id',
                                    'zone-id' : 'zone-id',
                                    'serial-number' : 'serial-number',
                                    'vpc-id' : 'vpc-id',
                                    'vpc-cidr-block' : 'vpc-cidr-block',
                                    'vswitch-cidr-block' : 'vswitch-cidr-block',
                                    'vswitch-id' : 'vswitch-id',
                                    'instance/spot/termination-time' : 'instance/spot/termination-time',
                                    'network/interfaces/macs' : 'network/interfaces/macs',
                                    'instance/virtualization-solution' : 'instance/virtualization-solution',
                                    'instance/virtualization-solution-version' : 'instance/virtualization-solution-version',
                                    'instance/last-host-landing-time' : 'instance/last-host-landing-time'}

    def __init__(self):
        """Init the class"""
        logger.debug("cloud plugin - Create thread for AWS EC2")
        super(ThreadAwsEc2Grabber, self).__init__()
        # Event needed to stop properly the thread
        self._stopper = threading.Event()
        # The class return the stats as a dict
        self._stats = {}

    def run(self):
        """Function called to grab stats.
        Infinite loop, should be stopped by calling the stop() method"""

        if not cloud_tag:
            logger.debug("cloud plugin - Requests lib is not installed")
            self.stop()
            return False

        cloud = self.determine_cloud_provider()

        if cloud == self.AWS:
            r_url = self.AWS_EC2_API_URL
            try:
                r = requests.get(r_url, timeout=3)
                if r.ok:
                    document = json.loads(r.content)
                    self._stats['privateIp'] = document['privateIp']
                    self._stats['devpayProductCodes'] = document['devpayProductCodes']
                    self._stats['marketplaceProductCodes'] = document['marketplaceProductCodes']
                    self._stats['version'] = document['version']
                    self._stats['instanceId'] = document['instanceId']
                    self._stats['billingProducts'] = document['billingProducts']
                    self._stats['instanceType'] = document['instanceType']
                    self._stats['availabilityZone'] = document['availabilityZone']
                    self._stats['kernelId'] = document['kernelId']
                    self._stats['ramdiskId'] = document['ramdiskId']
                    self._stats['accountId'] = document['accountId']
                    self._stats['architecture'] = document['architecture']
                    self._stats['imageId'] = document['imageId']
                    self._stats['pendingTime'] = document['pendingTime']
                    self._stats['region'] = document['region']
                    self._stats['type'] = self.AWS
            except Exception as e:
                logger.debug('cloud plugin - Cannot connect to the AWS EC2 API {}: {}'.format(r_url, e))
        elif cloud == self.AZURE:
            r_url = self.AZURE_VM_API_URL
            try:
                headers = {}
                headers['Metadata'] = "true"
                r = requests.get(r_url, headers=headers, timeout=3)
                if r.ok:
<<<<<<< HEAD
                    document = json.loads(r.content)
                    self._stats['compute'] = document['compute']
                    self._stats['network'] = document['network']
                    self._stats['type'] = self.AZURE
            except Exception as e:
                logger.debug('cloud plugin - Cannot connect to the AZURE VM API {}: {}'.format(r_url, e))
        elif cloud == self.GCP:
            self._stats['type'] = self.GCP
            for k, v in iteritems(self.GCP_VM_API_METADATA):
                r_url = '{}/{}'.format(self.GCP_VM_API_URL, v)
                try:
                    headers = {}
                    headers['Metadata-Flavor'] = "Google"
                    # Local request, a timeout of 3 seconds is OK
                    r = requests.get(r_url, headers=headers, timeout=3)
                    if r.ok:
                        self._stats[k] = r.content
                except Exception as e:
                    logger.debug('cloud plugin - Cannot connect to the GCP VM API {}: {}'.format(r_url, e))
        elif cloud == self.OPC:
            self._stats['type'] = self.OPC
            r_url = self.OPC_VM_API_URL
            try:
                r = requests.get(r_url, timeout=3)
                if r.ok:
                    document = json.loads(r.content)
                    self._stats['id'] = document['id']
                    self._stats['displayName'] = document['displayName']
                    self._stats['compartmentId'] = document['compartmentId']
                    self._stats['shape'] = document['shape']
                    self._stats['region'] = document['region']
                    self._stats['availabilityDomain'] = document['availabilityDomain']
                    self._stats['timeCreated'] = document['timeCreated']
                    self._stats['image'] = document['image']
            except Exception as e:
                logger.debug('cloud plugin - Cannot connect to the OPC VM API {}: {}'.format(r_url, e))
        elif cloud == self.ALIBABA:
            self._stats['type'] = self.ALIBABA
            for k, v in iteritems(self.ALIBABA_VM_API_URL_METADATA):
                r_url = '{}/{}'.format(self.ALIBABA_VM_API_URL, v)
                try:
                    headers = {}
                    r = requests.get(r_url, headers=headers, timeout=3)
                    if r.ok:
                        self._stats[k] = r.content
                except Exception as e:
                    logger.debug('cloud plugin - Cannot connect to the ALIBABA VM API {}: {}'.format(r_url, e))
=======
                    self._stats[k] = to_ascii(r.content)

>>>>>>> b668b0bf
        return True

    @property
    def stats(self):
        """Stats getter"""
        return self._stats

    @stats.setter
    def stats(self, value):
        """Stats setter"""
        self._stats = value

    def stop(self, timeout=None):
        """Stop the thread"""
        logger.debug("cloud plugin - Close thread for AWS EC2")
        self._stopper.set()

    def stopped(self):
        """Return True is the thread is stopped"""
        return self._stopper.isSet()

    def determine_cloud_provider(self):
        for url in [self.AWS_EC2_API_URL_CHECK, self.AZURE_VM_API_URL_CHECK, self.GCP_VM_API_URL_CHECK, self.OPC_VM_API_URL_CHECK, self.ALIBABA_VM_API_URL_CHECK]:
            headers = {}
            if url == self.AZURE_VM_API_URL_CHECK:
                headers['Metadata'] = "true"
            elif url == self.GCP_VM_API_URL_CHECK:
                headers['Metadata-Flavor'] = "Google"
            try:
                r = requests.get(url, headers=headers, timeout=0.1)
                if r.ok:
                    if url == self.AWS_EC2_API_URL_CHECK:
                        return self.AWS
                    elif url == self.AZURE_VM_API_URL_CHECK:
                        return self.AZURE
                    elif url == self.GCP_VM_API_URL_CHECK:
                        return self.GCP
                    elif url == self.OPC_VM_API_URL_CHECK:
                        return self.OPC
                    elif url == self.ALIBABA_VM_API_URL_CHECK:
                        return self.ALIBABA
            except Exception as e:
                pass
        return None<|MERGE_RESOLUTION|>--- conflicted
+++ resolved
@@ -2,12 +2,9 @@
 #
 # This file is part of Glances.
 #
-<<<<<<< HEAD
-# Copyright (C) 2017 Nicolargo <nicolas@nicolargo.com>
-=======
+
 # Copyright (C) 2019 Nicolargo <nicolas@nicolargo.com>
->>>>>>> b668b0bf
-#
+
 # Glances is free software; you can redistribute it and/or modify
 # it under the terms of the GNU Lesser General Public License as published by
 # the Free Software Foundation, either version 3 of the License, or
@@ -96,25 +93,11 @@
 
         # Update the stats
         if self.input_method == 'local':
-<<<<<<< HEAD
             self.stats = self.aws_ec2.stats
             # self.stats = {'ami-id': 'ami-id',
             #                         'instance-id': 'instance-id',
             #                         'instance-type': 'instance-type',
             #                         'region': 'placement/availability-zone'}
-=======
-            stats = self.OPENSTACK.stats
-            # Example:
-            # Uncomment to test on physical computer
-            # stats = {'ami-id': 'ami-id',
-            #                    'instance-id': 'instance-id',
-            #                    'instance-type': 'instance-type',
-            #                    'region': 'placement/availability-zone'}
-
-        # Update the stats
-        self.stats = stats
->>>>>>> b668b0bf
-
         return self.stats
 
     def msg_curse(self, args=None):
@@ -129,16 +112,9 @@
         if 'ami-id' in self.stats and 'region' in self.stats:
             msg = 'AWS EC2'
             ret.append(self.curse_add_line(msg, "TITLE"))
-<<<<<<< HEAD
-            msg = ' {} instance {} ({})'.format(to_ascii(self.stats['instance-type']),
+            msg = '{} instance {} ({})'.format(to_ascii(self.stats['instance-type']),
                                                 to_ascii(self.stats['instance-id']),
                                                 to_ascii(self.stats['region']))
-=======
-            msg = '{} instance {} ({})'.format(self.stats['instance-type'],
-                                               self.stats['instance-id'],
-                                               self.stats['region'])
->>>>>>> b668b0bf
-            ret.append(self.curse_add_line(msg))
 
         # Return the message with decoration
         logger.info(ret)
@@ -261,7 +237,6 @@
                 headers['Metadata'] = "true"
                 r = requests.get(r_url, headers=headers, timeout=3)
                 if r.ok:
-<<<<<<< HEAD
                     document = json.loads(r.content)
                     self._stats['compute'] = document['compute']
                     self._stats['network'] = document['network']
@@ -309,10 +284,7 @@
                         self._stats[k] = r.content
                 except Exception as e:
                     logger.debug('cloud plugin - Cannot connect to the ALIBABA VM API {}: {}'.format(r_url, e))
-=======
                     self._stats[k] = to_ascii(r.content)
-
->>>>>>> b668b0bf
         return True
 
     @property
