--- conflicted
+++ resolved
@@ -89,19 +89,12 @@
 
         # Init the sensor class
         start_duration.reset()
-<<<<<<< HEAD
-        # Hotfix! Refactor to use only one `GlancesGrabSensors` later
-        self.glances_grab_sensors_fan_speed = GlancesGrabSensors()
-        self.glances_grab_sensors_temperature = GlancesGrabSensors()
-        logger.debug("Generic sensor plugin init duration: {} seconds".format(start_duration.get()))
-=======
         glances_grab_sensors_cpu_temp = GlancesGrabSensors(SensorType.CPU_TEMP)
         logger.debug("CPU Temp sensor plugin init duration: {} seconds".format(start_duration.get()))
 
         start_duration.reset()
         glances_grab_sensors_fan_speed = GlancesGrabSensors(SensorType.FAN_SPEED)
         logger.debug("Fan speed sensor plugin init duration: {} seconds".format(start_duration.get()))
->>>>>>> 16621cf7
 
         # Instance for the HDDTemp Plugin in order to display the hard disks temperatures
         start_duration.reset()
@@ -135,24 +128,10 @@
         """Return the key of the list."""
         return 'label'
 
-<<<<<<< HEAD
-    def __get_temperature(self, stats, index):
-        try:
-            temperature = self.__set_type(self.glances_grab_sensors_temperature.get(SENSOR_TEMP_TYPE), SENSOR_TEMP_TYPE)
-        except Exception as e:
-            logger.error("Cannot grab sensors temperatures (%s)" % e)
-        else:
-            stats[index] = self.__transform_sensors(temperature)
-
-    def __get_fan_speed(self, stats, index):
-        try:
-            fan_speed = self.__set_type(self.glances_grab_sensors_fan_speed.get(SENSOR_FAN_TYPE), SENSOR_FAN_TYPE)
-=======
     def __get_sensor_data(self, sensor_type: SensorType) -> List[Dict]:
         try:
             data = self.sensors_grab_map[sensor_type].update()
             data = self.__set_type(data, sensor_type)
->>>>>>> 16621cf7
         except Exception as e:
             logger.error(f"Cannot grab sensors `{sensor_type}` ({e})")
             return []
