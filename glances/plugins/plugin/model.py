--- conflicted
+++ resolved
@@ -15,11 +15,8 @@
 
 import re
 import copy
-<<<<<<< HEAD
 import numbers
 from operator import itemgetter
-=======
->>>>>>> 54a6d959
 
 from glances.globals import iterkeys, itervalues, listkeys, mean, nativestr, json_dumps, json_dumps_dictlist
 from glances.actions import GlancesActions
