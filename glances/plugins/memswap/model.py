# -*- coding: utf-8 -*-
#
# This file is part of Glances.
#
<<<<<<< HEAD
# Copyright (C) 2022 Nicolargo <nicolas@nicolargo.com>
=======
# SPDX-FileCopyrightText: 2022 Nicolas Hennion <nicolas@nicolargo.com>
>>>>>>> 54a6d959
#
# SPDX-License-Identifier: LGPL-3.0-only
#

"""Swap memory plugin."""

from glances.globals import iterkeys
from glances.timer import getTimeSinceLastUpdate
from glances.plugins.plugin.model import GlancesPluginModel
from glances.logger import logger

import psutil

# Fields description
fields_description = {
    'total': {
        'description': 'Total swap memory.',
        'unit': 'bytes',
        'min_symbol': 'K',
        'short_description': 'Total'
    },
    'used': {
        'description': 'Used swap memory.',
        'unit': 'bytes',
        'min_symbol': 'K',
        'short_description': 'Used'
    },
    'free': {
        'description': 'Free swap memory.',
        'unit': 'bytes', 'min_symbol': 'K',
        'short_description': 'Free'
    },
    'percent': {
        'description': 'Used swap memory in percentage.',
        'unit': 'percent'
    },
    'sin': {
        'description': 'The number of bytes the system has swapped in from disk (cumulative).',
        'unit': 'bytes',
        'min_symbol': 'K',
    },
    'sout': {
        'description': 'The number of bytes the system has swapped out from disk (cumulative).',
        'unit': 'bytes',
        'min_symbol': 'K',
    },
    'time_since_update': {'description': 'Number of seconds since last update.', 'unit': 'seconds'},
    # 'trend': 'percent'
}

# Define the template (for the Rich interface)
template = {
    'title': '[blue]Swap[/] {percent}%',
    # content_row is defined, so the row list will be:
    'content_row': ['total', 'used', 'free'],
    'content_column': ['{short_description}', 'key'],
    # 'precision': 2,
    'width': 16
}

# SNMP OID
# Total Swap Size: .1.3.6.1.4.1.2021.4.3.0
# Available Swap Space: .1.3.6.1.4.1.2021.4.4.0
snmp_oid = {
    'default': {'total': '1.3.6.1.4.1.2021.4.3.0', 'free': '1.3.6.1.4.1.2021.4.4.0'},
    'windows': {
        'mnt_point': '1.3.6.1.2.1.25.2.3.1.3',
        'alloc_unit': '1.3.6.1.2.1.25.2.3.1.4',
        'size': '1.3.6.1.2.1.25.2.3.1.5',
        'used': '1.3.6.1.2.1.25.2.3.1.6',
    },
}

# Define the history items list
# All items in this list will be historised if the --enable-history tag is set
items_history_list = [
    {'name': 'percent', 'description': 'Swap memory usage', 'y_unit': '%'}
]


class PluginModel(GlancesPluginModel):
    """Glances swap memory plugin.

    stats is a dict
    """

    def __init__(self, args=None, config=None):
        """Init the plugin."""
        super(PluginModel, self).__init__(
            args=args, config=config,
            items_history_list=items_history_list,
            fields_description=fields_description,
            template=template
        )

        # We want to display the stat in the curse interface
        self.display_curse = True

    @GlancesPluginModel._check_decorator
    @GlancesPluginModel._log_result_decorator
    def update(self):
        """Update swap memory stats using the input method."""
        # Init new stats
        stats = self.get_init_value()

        if self.input_method == 'local':
            # Update stats using the standard system lib
            # Grab SWAP using the psutil swap_memory method
            try:
                sm_stats = psutil.swap_memory()
            except RuntimeError:
                # Crash on startup on Illumos when no swap is configured #1767
                pass
            else:
                # Get all the swap stats (copy/paste of the psutil documentation)
                # total: total swap memory in bytes
                # used: used swap memory in bytes
                # free: free swap memory in bytes
                # percent: the percentage usage
                # sin: the number of bytes the system has swapped in from disk (cumulative)
                # sout: the number of bytes the system has swapped out from disk (cumulative)
                for swap in ['total', 'used', 'free', 'percent', 'sin', 'sout']:
                    if hasattr(sm_stats, swap):
                        stats[swap] = getattr(sm_stats, swap)

                # By storing time data we enable sin/s and sout/s calculations in the
                # XML/RPC API, which would otherwise be overly difficult work
                # for users of the API
                stats['time_since_update'] = getTimeSinceLastUpdate('memswap')
        elif self.input_method == 'snmp':
            # Update stats using SNMP
            if self.short_system_name == 'windows':
                # Mem stats for Windows OS are stored in the FS table
                try:
                    fs_stat = self.get_stats_snmp(snmp_oid=snmp_oid[self.short_system_name], bulk=True)
                except KeyError:
                    self.reset()
                else:
                    for fs in fs_stat:
                        # The virtual memory concept is used by the operating
                        # system to extend (virtually) the physical memory and
                        # thus to run more programs by swapping unused memory
                        # zone (page) to a disk file.
                        if fs == 'Virtual Memory':
                            stats['total'] = int(fs_stat[fs]['size']) * int(fs_stat[fs]['alloc_unit'])
                            stats['used'] = int(fs_stat[fs]['used']) * int(fs_stat[fs]['alloc_unit'])
                            stats['percent'] = float(stats['used'] * 100 / stats['total'])
                            stats['free'] = stats['total'] - stats['used']
                            break
            else:
                stats = self.get_stats_snmp(snmp_oid=snmp_oid['default'])

                if stats['total'] == '':
                    self.reset()
                    return stats

                for key in iterkeys(stats):
                    if stats[key] != '':
                        stats[key] = float(stats[key]) * 1024

                # used=total-free
                stats['used'] = stats['total'] - stats['free']

                # percent: the percentage usage calculated as (total -
                # available) / total * 100.
                stats['percent'] = float((stats['total'] - stats['free']) / stats['total'] * 100)

        # Update the stats
        self.stats = stats

        return self.stats

    def update_views(self):
        """Update stats views."""
        # Call the father's method
        super(PluginModel, self).update_views()

        # Add specifics information
        # Alert and log
        if 'used' in self.stats and 'total' in self.stats and 'percent' in self.stats:
            self.views['percent']['decoration'] = self.get_alert_log(self.stats['used'], maximum=self.stats['total'])

        # if 'trend' in self.fields_description:
        #     self.views[self.fields_description['trend']]['trend'] = self.trend_msg(self.get_trend(self.fields_description['trend']))

    def msg_curse(self, args=None, max_width=None):
        """Return the dict to display in the curse interface."""
        # Init the return message
        ret = []

        # Only process if stats exist and plugin not disabled
        if not self.stats or self.is_disabled():
            return ret

        # First line
        # total%
        msg = '{:4}'.format('SWAP')
        ret.append(self.curse_add_line(msg, "TITLE"))
        msg = ' {:2}'.format(self.trend_msg(self.get_trend('percent')))
        ret.append(self.curse_add_line(msg))
        # Percent memory usage
        msg = '{:>6.1%}'.format(self.stats['percent'] / 100)
        ret.append(self.curse_add_line(msg, self.get_views(key='percent', option='decoration')))

        # Second line
        # total
        ret.append(self.curse_new_line())
        # Total memory usage
        ret.extend(self.curse_add_stat('total', width=15))

        # Third line
        # used
        ret.append(self.curse_new_line())
        # Used memory usage
        ret.extend(self.curse_add_stat('used', width=15))

        # Fourth line
        # free
        ret.append(self.curse_new_line())
        # Free memory usage
        ret.extend(self.curse_add_stat('free', width=15))

        return ret<|MERGE_RESOLUTION|>--- conflicted
+++ resolved
@@ -2,11 +2,7 @@
 #
 # This file is part of Glances.
 #
-<<<<<<< HEAD
-# Copyright (C) 2022 Nicolargo <nicolas@nicolargo.com>
-=======
 # SPDX-FileCopyrightText: 2022 Nicolas Hennion <nicolas@nicolargo.com>
->>>>>>> 54a6d959
 #
 # SPDX-License-Identifier: LGPL-3.0-only
 #
