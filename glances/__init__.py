#
# This file is part of Glances.
#
# SPDX-FileCopyrightText: 2024 Nicolas Hennion <nicolas@nicolargo.com>
#
# SPDX-License-Identifier: LGPL-3.0-only
#
#

"""Init the Glances software."""

# Import system libs
import locale
import platform
import signal
import sys
import tracemalloc

# Global name
# Version should start and end with a numerical char
# See https://packaging.python.org/specifications/core-metadata/#version
<<<<<<< HEAD
__version__ = '4.0.8'
=======
__version__ = '4.1.0'
>>>>>>> 582ca077
__apiversion__ = '4'
__author__ = 'Nicolas Hennion <nicolas@nicolargo.com>'
__license__ = 'LGPLv3'

# Import psutil
try:
    from psutil import __version__ as psutil_version
except ImportError:
    print('psutil library not found. Glances cannot start.')
    sys.exit(1)

# Import Glances libs
# Note: others Glances libs will be imported optionally
from glances.logger import logger
from glances.main import GlancesMain
from glances.timer import Counter

# Check locale
try:
    locale.setlocale(locale.LC_ALL, '')
except locale.Error:
    print("Warning: Unable to set locale. Expect encoding problems.")

# Check psutil version
psutil_min_version = (5, 3, 0)
psutil_version_info = tuple([int(num) for num in psutil_version.split('.')])
if psutil_version_info < psutil_min_version:
    print('psutil 5.3.0 or higher is needed. Glances cannot start.')
    sys.exit(1)


# Trac malloc is only available on Python 3.4 or higher


def __signal_handler(signal, frame):
    logger.debug(f"Signal {signal} catched")
    end()


def end():
    """Stop Glances."""
    try:
        mode.end()
    except (NameError, KeyError):
        # NameError: name 'mode' is not defined in case of interrupt shortly...
        # ...after starting the server mode (issue #1175)
        pass

    logger.info("Glances stopped gracefully")

    # The end...
    sys.exit(0)


def start(config, args):
    """Start Glances."""

    # Load mode
    global mode

    if args.trace_malloc or args.memory_leak:
        tracemalloc.start()

    start_duration = Counter()

    if core.is_standalone():
        from glances.standalone import GlancesStandalone as GlancesMode
    elif core.is_client():
        if core.is_client_browser():
            from glances.client_browser import GlancesClientBrowser as GlancesMode
        else:
            from glances.client import GlancesClient as GlancesMode
    elif core.is_server():
        from glances.server import GlancesServer as GlancesMode
    elif core.is_webserver():
        from glances.webserver import GlancesWebServer as GlancesMode

    # Init the mode
    logger.info(f"Start {GlancesMode.__name__} mode")
    mode = GlancesMode(config=config, args=args)

    # Start the main loop
    logger.debug(f"Glances started in {start_duration.get()} seconds")
    if args.stop_after:
        logger.info(f'Glances will be stopped in ~{args.stop_after * args.time} seconds')

    if args.memory_leak:
        print(f'Memory leak detection, please wait ~{args.stop_after * args.time * args.memory_leak * 2} seconds...')
        # First run without dump to fill the memory
        mode.serve_n(args.stop_after)
        # Then start the memory-leak loop
        snapshot_begin = tracemalloc.take_snapshot()

    if args.stdout_issue or args.stdout_apidoc:
        # Serve once for issue/test mode
        mode.serve_issue()
    else:
        # Serve forever
        mode.serve_forever()

    if args.memory_leak:
        snapshot_end = tracemalloc.take_snapshot()
        snapshot_diff = snapshot_end.compare_to(snapshot_begin, 'filename')
        memory_leak = sum([s.size_diff for s in snapshot_diff])
        print(f"Memory consumption: {memory_leak / 1000:.1f}KB (see log for details)")
        logger.info("Memory consumption (top 5):")
        for stat in snapshot_diff[:5]:
            logger.info(stat)
    elif args.trace_malloc:
        # See more options here: https://docs.python.org/3/library/tracemalloc.html
        snapshot = tracemalloc.take_snapshot()
        top_stats = snapshot.statistics("filename")
        print("[ Trace malloc - Top 10 ]")
        for stat in top_stats[:10]:
            print(stat)

    # Shutdown
    mode.end()


def main():
    """Main entry point for Glances.

    Select the mode (standalone, client or server)
    Run it...
    """
    # SIGHUP not available on Windows (see issue #2408)
    if sys.platform.startswith('win'):
        signal_list = (signal.SIGTERM, signal.SIGINT)
    else:
        signal_list = (signal.SIGTERM, signal.SIGINT, signal.SIGHUP)
    # Catch the kill signal
    for sig in signal_list:
        signal.signal(sig, __signal_handler)

    # Log Glances and psutil version
    logger.info(f'Start Glances {__version__}')
    python_impl = platform.python_implementation()
    python_ver = platform.python_version()
    logger.info(f'{python_impl} {python_ver} ({sys.executable}) and psutil {psutil_version} detected')

    # Share global var
    global core

    # Create the Glances main instance
    # Glances options from the command line are read first (in __init__)
    # then the options from the config file (in parse_args)
    core = GlancesMain()

    # Glances can be ran in standalone, client or server mode
    start(config=core.get_config(), args=core.get_args())<|MERGE_RESOLUTION|>--- conflicted
+++ resolved
@@ -19,11 +19,7 @@
 # Global name
 # Version should start and end with a numerical char
 # See https://packaging.python.org/specifications/core-metadata/#version
-<<<<<<< HEAD
-__version__ = '4.0.8'
-=======
 __version__ = '4.1.0'
->>>>>>> 582ca077
 __apiversion__ = '4'
 __author__ = 'Nicolas Hennion <nicolas@nicolargo.com>'
 __license__ = 'LGPLv3'
