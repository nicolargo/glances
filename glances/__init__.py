--- conflicted
+++ resolved
@@ -20,11 +20,7 @@
 # Global name
 # Version should start and end with a numerical char
 # See https://packaging.python.org/specifications/core-metadata/#version
-<<<<<<< HEAD
-__version__ = '4.0.1'
-=======
-__version__ = '4.1.0_beta01'
->>>>>>> c98b7fcf
+__version__ = '4.0.2'
 __apiversion__ = '4'
 __author__ = 'Nicolas Hennion <nicolas@nicolargo.com>'
 __license__ = 'LGPLv3'
