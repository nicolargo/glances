name: glances
<<<<<<< HEAD
version: '4.0.7'
=======
version: '4.0.5'  ## '4.0.5'
>>>>>>> 8d3b3691

summary: Glances an Eye on your system. A top/htop alternative.
description: |
  Glances is a cross-platform monitoring tool which aims to present
  a maximum of information in a minimum of space through a curses or
  Web based interface. It can adapt dynamically the displayed information
  depending on the user interface size.

base: core22
<<<<<<< HEAD
grade: stable
=======
grade: stable  # devel
>>>>>>> 8d3b3691
confinement: strict

apps:
  glances:
    command: bin/glances
    plugs:  # https://snapcraft.io/docs/supported-interfaces
      - network
      - system-observe
      - mount-observe
      - hardware-observe
      - log-observe
      - network-observe
      - physical-memory-observe
      - upower-observe
      - home
      - network-bind
      - uio
      - raw-volume
      - removable-media
      - power-control
      - process-control
    environment:
      LANG: C.UTF-8
      LC_ALL: C.UTF-8

plugs:
  home-glances-config:
    interface: personal-files
    read:
      - $HOME/.config/glances/glances.conf
  etc-glances-config:
    interface: system-files
    read:
      - /etc/glances/glances.conf

parts:
  glances:
    plugin: python
    source: https://github.com/nicolargo/glances.git
<<<<<<< HEAD
    source-branch: master
=======
    source-branch: master  # develop
>>>>>>> 8d3b3691
    python-requirements:
      - requirements.txt
      - webui-requirements.txt<|MERGE_RESOLUTION|>--- conflicted
+++ resolved
@@ -1,9 +1,5 @@
 name: glances
-<<<<<<< HEAD
-version: '4.0.7'
-=======
-version: '4.0.5'  ## '4.0.5'
->>>>>>> 8d3b3691
+version: '4.0.8'
 
 summary: Glances an Eye on your system. A top/htop alternative.
 description: |
@@ -13,11 +9,7 @@
   depending on the user interface size.
 
 base: core22
-<<<<<<< HEAD
-grade: stable
-=======
 grade: stable  # devel
->>>>>>> 8d3b3691
 confinement: strict
 
 apps:
@@ -57,11 +49,7 @@
   glances:
     plugin: python
     source: https://github.com/nicolargo/glances.git
-<<<<<<< HEAD
-    source-branch: master
-=======
     source-branch: master  # develop
->>>>>>> 8d3b3691
     python-requirements:
       - requirements.txt
       - webui-requirements.txt