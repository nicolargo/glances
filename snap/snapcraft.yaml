--- conflicted
+++ resolved
@@ -1,9 +1,5 @@
 name: glances
-<<<<<<< HEAD
-version: '4.0.2'
-=======
 version: '4.0.4'
->>>>>>> 16621cf7
 
 summary: Glances an Eye on your system. A top/htop alternative.
 description: |
