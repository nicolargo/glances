--- conflicted
+++ resolved
@@ -27,11 +27,7 @@
 .\" new: \\n[rst2man-indent\\n[rst2man-indent-level]]
 .in \\n[rst2man-indent\\n[rst2man-indent-level]]u
 ..
-<<<<<<< HEAD
-.TH "GLANCES" "1" "Jun 08, 2024" "4.0.8" "Glances"
-=======
-.TH "GLANCES" "1" "Jun 16, 2024" "4.1.0_beta02" "Glances"
->>>>>>> 582ca077
+.TH "GLANCES" "1" "Jun 29, 2024" "4.1.0" "Glances"
 .SH NAME
 glances \- An eye on your system
 .SH SYNOPSIS
