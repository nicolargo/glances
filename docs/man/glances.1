'\" t
.\" Man page generated from reStructuredText.
.
.
.nr rst2man-indent-level 0
.
.de1 rstReportMargin
\\$1 \\n[an-margin]
level \\n[rst2man-indent-level]
level margin: \\n[rst2man-indent\\n[rst2man-indent-level]]
-
\\n[rst2man-indent0]
\\n[rst2man-indent1]
\\n[rst2man-indent2]
..
.de1 INDENT
.\" .rstReportMargin pre:
. RS \\$1
. nr rst2man-indent\\n[rst2man-indent-level] \\n[an-margin]
. nr rst2man-indent-level +1
.\" .rstReportMargin post:
..
.de UNINDENT
. RE
.\" indent \\n[an-margin]
.\" old: \\n[rst2man-indent\\n[rst2man-indent-level]]
.nr rst2man-indent-level -1
.\" new: \\n[rst2man-indent\\n[rst2man-indent-level]]
.in \\n[rst2man-indent\\n[rst2man-indent-level]]u
..
<<<<<<< HEAD
.TH "GLANCES" "1" "Jul 05, 2025" "4.3.2" "Glances"
=======
.TH "GLANCES" "1" "Jul 05, 2025" "4.3.2_rc01" "Glances"
>>>>>>> 0d542550
.SH NAME
glances \- An eye on your system
.SH SYNOPSIS
.sp
\fBglances\fP [OPTIONS]
.SH DESCRIPTION
.sp
\fBglances\fP is a cross\-platform curses\-based monitoring tool that aims
to present a maximum of information in a minimum of space, ideally fitting
in a classic 80x24 terminal or larger for more details. It can adapt
dynamically to the displayed information depending on the terminal size.
It can also work in client/server mode.
Remote monitoring can be performed via a terminal or web interface.
.sp
\fBglances\fP is written in Python and uses the \fIpsutil\fP library to get
information from your system.
.SH OPTIONS
.SH COMMAND-LINE OPTIONS
.INDENT 0.0
.TP
.B \-h, \-\-help
show this help message and exit
.UNINDENT
.INDENT 0.0
.TP
.B \-V, \-\-version
show the program’s version number and exit
.UNINDENT
.INDENT 0.0
.TP
.B \-d, \-\-debug
enable debug mode
.UNINDENT
.INDENT 0.0
.TP
.B \-\-print\-completion
generate shell tab completion scripts for Glances CLI
.UNINDENT
.INDENT 0.0
.TP
.B \-C CONF_FILE, \-\-config CONF_FILE
path to the configuration file
.UNINDENT
.INDENT 0.0
.TP
.B \-P PLUGIN_DIRECTORY, \-\-plugins PLUGIN_DIRECTORY
path to a directory containing additional plugins
.UNINDENT
.INDENT 0.0
.TP
.B \-\-modules\-list
display modules (plugins & exports) list and exit
.UNINDENT
.INDENT 0.0
.TP
.B \-\-disable\-plugin PLUGIN
disable PLUGIN (comma\-separated list)
.UNINDENT
.INDENT 0.0
.TP
.B \-\-enable\-plugin PLUGIN
enable PLUGIN (comma\-separated list)
.UNINDENT
.INDENT 0.0
.TP
.B \-\-stdout PLUGINS_STATS
display stats to stdout (comma\-separated list of plugins/plugins.attribute)
.UNINDENT
.INDENT 0.0
.TP
.B \-\-export EXPORT
enable EXPORT module (comma\-separated list)
.UNINDENT
.INDENT 0.0
.TP
.B \-\-export\-csv\-file EXPORT_CSV_FILE
file path for CSV exporter
.UNINDENT
.INDENT 0.0
.TP
.B \-\-export\-json\-file EXPORT_JSON_FILE
file path for JSON exporter
.UNINDENT
.INDENT 0.0
.TP
.B \-\-disable\-process
disable process module (reduce Glances CPU consumption)
.UNINDENT
.INDENT 0.0
.TP
.B \-\-disable\-webui
disable the Web UI (only the RESTful API will respond)
.UNINDENT
.INDENT 0.0
.TP
.B \-\-light, \-\-enable\-light
light mode for Curses UI (disable all but the top menu)
.UNINDENT
.INDENT 0.0
.TP
.B \-0, \-\-disable\-irix
task’s CPU usage will be divided by the total number of CPUs
.UNINDENT
.INDENT 0.0
.TP
.B \-1, \-\-percpu
start Glances in per CPU mode
.UNINDENT
.INDENT 0.0
.TP
.B \-2, \-\-disable\-left\-sidebar
disable network, disk I/O, FS and sensors modules
.UNINDENT
.INDENT 0.0
.TP
.B \-3, \-\-disable\-quicklook
disable quick look module
.UNINDENT
.INDENT 0.0
.TP
.B \-4, \-\-full\-quicklook
disable all but quick look and load
.UNINDENT
.INDENT 0.0
.TP
.B \-5, \-\-disable\-top
disable top menu (QuickLook, CPU, MEM, SWAP, and LOAD)
.UNINDENT
.INDENT 0.0
.TP
.B \-6, \-\-meangpu
start Glances in mean GPU mode
.UNINDENT
.INDENT 0.0
.TP
.B \-\-enable\-history
enable the history mode
.UNINDENT
.INDENT 0.0
.TP
.B \-\-disable\-bold
disable bold mode in the terminal
.UNINDENT
.INDENT 0.0
.TP
.B \-\-disable\-bg
disable background colors in the terminal
.UNINDENT
.INDENT 0.0
.TP
.B \-\-enable\-process\-extended
enable extended stats on top process
.UNINDENT
.INDENT 0.0
.TP
.B \-c CLIENT, \-\-client CLIENT
connect to a Glances server by IPv4/IPv6 address, hostname or hostname:port
.UNINDENT
.INDENT 0.0
.TP
.B \-s, \-\-server
run Glances in server mode
.UNINDENT
.INDENT 0.0
.TP
.B \-\-browser
start TUI Central Glances Browser
use –browser \-w to start WebUI Central Glances Browser
.UNINDENT
.INDENT 0.0
.TP
.B \-\-disable\-autodiscover
disable autodiscover feature
.UNINDENT
.INDENT 0.0
.TP
.B \-p PORT, \-\-port PORT
define the client/server TCP port [default: 61209]
.UNINDENT
.INDENT 0.0
.TP
.B \-B BIND_ADDRESS, \-\-bind BIND_ADDRESS
bind server to the given IPv4/IPv6 address or hostname
.UNINDENT
.INDENT 0.0
.TP
.B \-\-username
define a client/server username
.UNINDENT
.INDENT 0.0
.TP
.B \-\-password
define a client/server password
.UNINDENT
.INDENT 0.0
.TP
.B \-\-snmp\-community SNMP_COMMUNITY
SNMP community
.UNINDENT
.INDENT 0.0
.TP
.B \-\-snmp\-port SNMP_PORT
SNMP port
.UNINDENT
.INDENT 0.0
.TP
.B \-\-snmp\-version SNMP_VERSION
SNMP version (1, 2c or 3)
.UNINDENT
.INDENT 0.0
.TP
.B \-\-snmp\-user SNMP_USER
SNMP username (only for SNMPv3)
.UNINDENT
.INDENT 0.0
.TP
.B \-\-snmp\-auth SNMP_AUTH
SNMP authentication key (only for SNMPv3)
.UNINDENT
.INDENT 0.0
.TP
.B \-\-snmp\-force
force SNMP mode
.UNINDENT
.INDENT 0.0
.TP
.B \-t TIME, \-\-time TIME
set refresh time in seconds [default: 3 sec]
.UNINDENT
.INDENT 0.0
.TP
.B \-w, \-\-webserver
run Glances in web server mode (FastAPI lib needed)
.UNINDENT
.INDENT 0.0
.TP
.B \-\-cached\-time CACHED_TIME
set the server cache time [default: 1 sec]
.UNINDENT
.INDENT 0.0
.TP
.B \-\-open\-web\-browser
try to open the Web UI in the default Web browser
.UNINDENT
.INDENT 0.0
.TP
.B \-q, \-\-quiet
do not display the curses interface
.UNINDENT
.INDENT 0.0
.TP
.B \-f PROCESS_FILTER, \-\-process\-filter PROCESS_FILTER
set the process filter pattern (regular expression)
.UNINDENT
.INDENT 0.0
.TP
.B \-\-process\-short\-name
force short name for processes name
.UNINDENT
.INDENT 0.0
.TP
.B \-\-hide\-kernel\-threads
hide kernel threads in the process list (not available on Windows)
.UNINDENT
.INDENT 0.0
.TP
.B \-b, \-\-byte
display network rate in bytes per second
.UNINDENT
.INDENT 0.0
.TP
.B \-\-diskio\-show\-ramfs
show RAM FS in the DiskIO plugin
.UNINDENT
.INDENT 0.0
.TP
.B \-\-diskio\-iops
show I/O per second in the DiskIO plugin
.UNINDENT
.INDENT 0.0
.TP
.B \-\-fahrenheit
display temperature in Fahrenheit (default is Celsius)
.UNINDENT
.INDENT 0.0
.TP
.B \-\-fs\-free\-space
display FS free space instead of used
.UNINDENT
.INDENT 0.0
.TP
.B \-\-theme\-white
optimize display colors for a white background
.UNINDENT
.INDENT 0.0
.TP
.B \-\-disable\-check\-update
disable online Glances version check
.UNINDENT
.SH INTERACTIVE COMMANDS
.sp
The following commands (key pressed) are supported while in Glances:
.INDENT 0.0
.TP
.B \fBENTER\fP
Set the process filter
.sp
\fBNOTE:\fP
.INDENT 7.0
.INDENT 3.5
On macOS please use \fBCTRL\-H\fP to delete filter.
.UNINDENT
.UNINDENT
.sp
The filter is a regular expression pattern:
.INDENT 7.0
.IP \(bu 2
\fBgnome\fP: matches all processes starting with the \fBgnome\fP
string
.IP \(bu 2
\fB\&.*gnome.*\fP: matches all processes containing the \fBgnome\fP
string
.UNINDENT
.TP
.B \fBa\fP
Sort process list automatically
.INDENT 7.0
.IP \(bu 2
If CPU \fB>70%\fP, sort processes by CPU usage
.IP \(bu 2
If MEM \fB>70%\fP, sort processes by MEM usage
.IP \(bu 2
If CPU iowait \fB>60%\fP, sort processes by I/O read and write
.UNINDENT
.TP
.B \fBA\fP
Enable/disable the Application Monitoring Process
.TP
.B \fBb\fP
Switch between bit/s or Byte/s for network I/O
.TP
.B \fBB\fP
View disk I/O counters per second
.TP
.B \fBc\fP
Sort processes by CPU usage
.TP
.B \fBC\fP
Enable/disable cloud stats
.TP
.B \fBd\fP
Show/hide disk I/O stats
.TP
.B \fBD\fP
Enable/disable Docker stats
.TP
.B \fBe\fP
Enable/disable top extended stats
.TP
.B \fBE\fP
Erase the current process filter
.TP
.B \fBf\fP
Show/hide file system and folder monitoring stats
.TP
.B \fBF\fP
Switch between file system used and free space
.TP
.B \fBg\fP
Generate graphs for current history
.TP
.B \fBG\fP
Enable/disable GPU stats
.TP
.B \fBh\fP
Show/hide the help screen
.TP
.B \fBi\fP
Sort processes by I/O rate
.TP
.B \fBI\fP
Show/hide IP module
.TP
.B \fB+\fP
Increase selected process nice level / Lower the priority (need right) \- Only in standalone mode.
.TP
.B \fB\-\fP
Decrease selected process nice level / Higher the priority (need right) \- Only in standalone mode.
.TP
.B \fBk\fP
Kill selected process (need right) \- Only in standalone mode.
.TP
.B \fBK\fP
Show/hide TCP connections
.TP
.B \fBl\fP
Show/hide log messages
.TP
.B \fBm\fP
Sort processes by MEM usage
.TP
.B \fBM\fP
Reset processes summary min/max
.TP
.B \fBn\fP
Show/hide network stats
.TP
.B \fBN\fP
Show/hide current time
.TP
.B \fBp\fP
Sort processes by name
.TP
.B \fBP\fP
Enable/Disable ports stats
.TP
.B \fBq|ESC|CTRL\-C\fP
Quit the current Glances session
.TP
.B \fBQ\fP
Show/hide IRQ module
.TP
.B \fBr\fP
Reset history
.TP
.B \fBR\fP
Show/hide RAID plugin
.TP
.B \fBs\fP
Show/hide sensors plugin
.TP
.B \fBS\fP
Enable/disable spark lines
.TP
.B \fBt\fP
Sort process by CPU times (TIME+)
.TP
.B \fBT\fP
View network I/O as a combination
.TP
.B \fBu\fP
Sort processes by USER
.TP
.B \fBU\fP
View cumulative network I/O
.TP
.B \fBV\fP
Show/hide VMS plugin
.TP
.B \fBw\fP
Delete finished warning log messages
.TP
.B \fBW\fP
Show/hide Wifi module
.TP
.B \fBx\fP
Delete finished warning and critical log messages
.TP
.B \fBz\fP
Show/hide processes stats
.TP
.B \fB0\fP
Enable/disable Irix/Solaris mode
.sp
The task’s CPU usage will be divided by the total number of CPUs
.TP
.B \fB1\fP
Switch between global CPU and per\-CPU stats
.TP
.B \fB2\fP
Enable/disable the left sidebar
.TP
.B \fB3\fP
Enable/disable the quick look module
.TP
.B \fB4\fP
Enable/disable all but quick look and load module
.TP
.B \fB5\fP
Enable/disable the top menu (QuickLook, CPU, MEM, SWAP, and LOAD)
.TP
.B \fB6\fP
Enable/disable mean GPU mode
.TP
.B \fB9\fP
Switch UI theme between black and white
.TP
.B \fB/\fP
Switch between process command line or command name
.TP
.B \fBF5\fP or \fBCTRL\-R\fP
Refresh user interface
.TP
.B \fBLEFT\fP
Navigation left through the process sort
.TP
.B \fBRIGHT\fP
Navigation right through the process sort
.TP
.B \fBUP\fP
Up in the processes list
.TP
.B \fBDOWN\fP
Down in the processes list
.UNINDENT
.sp
In the Glances client browser (accessible through the \fB\-\-browser\fP
command line argument):
.INDENT 0.0
.TP
.B \fBENTER\fP
Run the selected server
.TP
.B \fBUP\fP
Up in the servers list
.TP
.B \fBDOWN\fP
Down in the servers list
.TP
.B \fBq|ESC\fP
Quit Glances
.UNINDENT
.SH CONFIGURATION
.sp
No configuration file is mandatory to use Glances.
.sp
Furthermore, a configuration file is needed to access more settings.
.SH LOCATION
.sp
\fBNOTE:\fP
.INDENT 0.0
.INDENT 3.5
A template is available in the \fB/usr{,/local}/share/doc/glances\fP
(Unix\-like) directory or directly on \X'tty: link https://raw.githubusercontent.com/nicolargo/glances/master/conf/glances.conf'\fI\%GitHub\fP\X'tty: link'\&.
.UNINDENT
.UNINDENT
.sp
You can place your \fBglances.conf\fP file in the following locations:
.TS
box center;
l|l.
T{
\fBLinux\fP, \fBSunOS\fP
T}	T{
~/.config/glances/, /etc/glances/, /usr/share/doc/glances/
T}
_
T{
\fB*BSD\fP
T}	T{
~/.config/glances/, /usr/local/etc/glances/, /usr/share/doc/glances/
T}
_
T{
\fBmacOS\fP
T}	T{
~/.config/glances/, ~/Library/Application Support/glances/, /usr/local/etc/glances/, /usr/share/doc/glances/
T}
_
T{
\fBWindows\fP
T}	T{
%APPDATA%\eglances\eglances.conf
T}
_
T{
\fBAll\fP
T}	T{
.INDENT 0.0
.IP \(bu 2
<venv_root_folder>/share/doc/glances/
.UNINDENT
T}
.TE
.INDENT 0.0
.IP \(bu 2
On Windows XP, \fB%APPDATA%\fP is: \fBC:\eDocuments and Settings\e<USERNAME>\eApplication Data\fP\&.
.IP \(bu 2
On Windows Vista and later: \fBC:\eUsers\e<USERNAME>\eAppData\eRoaming\fP\&.
.UNINDENT
.sp
User\-specific options override system\-wide options, and options given on
the command line overrides both.
.SH SYNTAX
.sp
Glances read configuration files in the \fIini\fP syntax.
.sp
A first section (called global) is available:
.INDENT 0.0
.INDENT 3.5
.sp
.EX
[global]
# Refresh rate (default is a minimum of 2 seconds)
# Can be overwritten by the \-t <sec> option
# It is also possible to overwrite it in each plugin section
refresh=2
# Should Glances check if a newer version is available on PyPI ?
check_update=true
# History size (maximum number of values)
# Default is 1200 values (~1h with the default refresh rate)
history_size=1200
# Set the way Glances should display the date (default is %Y\-%m\-%d %H:%M:%S %Z)
#strftime_format=\(dq%Y\-%m\-%d %H:%M:%S %Z\(dq
# Define external directory for loading additional plugins
# The layout follows the glances standard for plugin definitions
#plugin_dir=/home/user/dev/plugins
.EE
.UNINDENT
.UNINDENT
.sp
than a second one concerning the user interface:
.INDENT 0.0
.INDENT 3.5
.sp
.EX
[outputs]
# Options for all UIs
#\-\-\-\-\-\-\-\-\-\-\-\-\-\-\-\-\-\-\-\-
# Separator in the Curses and WebUI interface (between top and others plugins)
separator=True
# Set the the Curses and WebUI interface left menu plugin list (comma\-separated)
#left_menu=network,wifi,connections,ports,diskio,fs,irq,folders,raid,smart,sensors,now
# Limit the number of processes to display (in the WebUI)
max_processes_display=25
# Options for WebUI
#\-\-\-\-\-\-\-\-\-\-\-\-\-\-\-\-\-\-
# Set URL prefix for the WebUI and the API
# Example: url_prefix=/glances/ => http://localhost/glances/
# Note: The final / is mandatory
# Default is no prefix (/)
#url_prefix=/glances/
# Set root path for WebUI statics files
# Why ? On Debian system, WebUI statics files are not provided.
# You can download it in a specific folder
# thanks to https://github.com/nicolargo/glances/issues/2021
# then configure this folder with the webui_root_path key
# Default is folder where glances_restfull_api.py is hosted
#webui_root_path=
# CORS options
# Comma separated list of origins that should be permitted to make cross\-origin requests.
# Default is *
#cors_origins=*
# Indicate that cookies should be supported for cross\-origin requests.
# Default is True
#cors_credentials=True
# Comma separated list of HTTP methods that should be allowed for cross\-origin requests.
# Default is *
#cors_methods=*
# Comma separated list of HTTP request headers that should be supported for cross\-origin requests.
# Default is *
#cors_headers=*
.EE
.UNINDENT
.UNINDENT
.sp
Each plugin, export module, and application monitoring process (AMP) can
have a section. Below is an example for the CPU plugin:
.INDENT 0.0
.INDENT 3.5
.sp
.EX
[cpu]
disable=False
refresh=3
user_careful=50
user_warning=70
user_critical=90
iowait_careful=50
iowait_warning=70
iowait_critical=90
system_careful=50
system_warning=70
system_critical=90
steal_careful=50
steal_warning=70
steal_critical=90
.EE
.UNINDENT
.UNINDENT
.sp
an InfluxDB export module:
.INDENT 0.0
.INDENT 3.5
.sp
.EX
[influxdb]
# Configuration for the \-\-export influxdb option
# https://influxdb.com/
host=localhost
port=8086
user=root
password=root
db=glances
prefix=localhost
#tags=foo:bar,spam:eggs
.EE
.UNINDENT
.UNINDENT
.sp
or a Nginx AMP:
.INDENT 0.0
.INDENT 3.5
.sp
.EX
[amp_nginx]
# Nginx status page should be enabled (https://easyengine.io/tutorials/nginx/status\-page/)
enable=true
regex=\e/usr\e/sbin\e/nginx
refresh=60
one_line=false
status_url=http://localhost/nginx_status
.EE
.UNINDENT
.UNINDENT
.sp
With Glances 3.0 or higher, you can use dynamic configuration values
by utilizing system commands. For example, if you want to set the prefix
of an InfluxDB export to the current hostname, use:
.INDENT 0.0
.INDENT 3.5
.sp
.EX
[influxdb]
\&...
prefix=\(gahostname\(ga
.EE
.UNINDENT
.UNINDENT
.sp
Or if you want to add the Operating System name as a tag:
.INDENT 0.0
.INDENT 3.5
.sp
.EX
[influxdb]
\&...
tags=system:\(gauname \-a\(ga
.EE
.UNINDENT
.UNINDENT
.SH LOGGING
.sp
Glances logs all of its internal messages to a log file.
.sp
\fBDEBUG\fP messages can be logged using the \fB\-d\fP option on the command
line.
.sp
The location of the Glances log file depends on your operating system. You can
display the full path of the Glances log file using the \fBglances \-V\fP
command line.
.sp
The file is automatically rotated when its size exceeds 1 MB.
.sp
If you want to use another system path or change the log message, you
can use your logger configuration. First of all, you have to create
a \fBglances.json\fP file with, for example, the following content (JSON
format):
.INDENT 0.0
.INDENT 3.5
.sp
.EX
{
    \(dqversion\(dq: 1,
    \(dqdisable_existing_loggers\(dq: \(dqFalse\(dq,
    \(dqroot\(dq: {
        \(dqlevel\(dq: \(dqINFO\(dq,
        \(dqhandlers\(dq: [\(dqfile\(dq, \(dqconsole\(dq]
    },
    \(dqformatters\(dq: {
        \(dqstandard\(dq: {
            \(dqformat\(dq: \(dq%(asctime)s \-\- %(levelname)s \-\- %(message)s\(dq
        },
        \(dqshort\(dq: {
            \(dqformat\(dq: \(dq%(levelname)s: %(message)s\(dq
        },
        \(dqfree\(dq: {
            \(dqformat\(dq: \(dq%(message)s\(dq
        }
    },
    \(dqhandlers\(dq: {
        \(dqfile\(dq: {
            \(dqlevel\(dq: \(dqDEBUG\(dq,
            \(dqclass\(dq: \(dqlogging.handlers.RotatingFileHandler\(dq,
            \(dqformatter\(dq: \(dqstandard\(dq,
            \(dqfilename\(dq: \(dq/var/tmp/glances.log\(dq
        },
        \(dqconsole\(dq: {
            \(dqlevel\(dq: \(dqCRITICAL\(dq,
            \(dqclass\(dq: \(dqlogging.StreamHandler\(dq,
            \(dqformatter\(dq: \(dqfree\(dq
        }
    },
    \(dqloggers\(dq: {
        \(dqdebug\(dq: {
            \(dqhandlers\(dq: [\(dqfile\(dq, \(dqconsole\(dq],
            \(dqlevel\(dq: \(dqDEBUG\(dq
        },
        \(dqverbose\(dq: {
            \(dqhandlers\(dq: [\(dqfile\(dq, \(dqconsole\(dq],
            \(dqlevel\(dq: \(dqINFO\(dq
        },
        \(dqstandard\(dq: {
            \(dqhandlers\(dq: [\(dqfile\(dq],
            \(dqlevel\(dq: \(dqINFO\(dq
        },
        \(dqrequests\(dq: {
            \(dqhandlers\(dq: [\(dqfile\(dq, \(dqconsole\(dq],
            \(dqlevel\(dq: \(dqERROR\(dq
        },
        \(dqelasticsearch\(dq: {
            \(dqhandlers\(dq: [\(dqfile\(dq, \(dqconsole\(dq],
            \(dqlevel\(dq: \(dqERROR\(dq
        },
        \(dqelasticsearch.trace\(dq: {
            \(dqhandlers\(dq: [\(dqfile\(dq, \(dqconsole\(dq],
            \(dqlevel\(dq: \(dqERROR\(dq
        }
    }
}
.EE
.UNINDENT
.UNINDENT
.sp
and start Glances using the following command line:
.INDENT 0.0
.INDENT 3.5
.sp
.EX
LOG_CFG=<path>/glances.json glances
.EE
.UNINDENT
.UNINDENT
.sp
\fBNOTE:\fP
.INDENT 0.0
.INDENT 3.5
Replace \fB<path>\fP with the directory where your \fBglances.json\fP file
is hosted.
.UNINDENT
.UNINDENT
.SH EXAMPLES
.sp
Monitor local machine, also called standalone mode,
with the Text\-based user interface (TUI):
.INDENT 0.0
.INDENT 3.5
$ glances
.UNINDENT
.UNINDENT
.sp
To monitor the local machine with the Web user interface (WebUI),
, run the following command line:
.INDENT 0.0
.INDENT 3.5
$ glances \-w
.UNINDENT
.UNINDENT
.sp
then, open a Web Browser to the provided URL.
.sp
Monitor local machine and export stats to a CSV file:
.INDENT 0.0
.INDENT 3.5
$ glances –export csv –export\-csv\-file /tmp/glances.csv
.UNINDENT
.UNINDENT
.sp
Monitor local machine and export stats to an InfluxDB server with 5s
refresh time (also possible to export to OpenTSDB, Cassandra, Statsd,
ElasticSearch, RabbitMQ, and Riemann):
.INDENT 0.0
.INDENT 3.5
$ glances \-t 5 –export influxdb
.UNINDENT
.UNINDENT
.sp
It is also possible to export stats to multiple endpoints:
.INDENT 0.0
.INDENT 3.5
$ glances \-t 5 –export influxdb,statsd,csv
.UNINDENT
.UNINDENT
.sp
Start a Glances server (server mode):
.INDENT 0.0
.INDENT 3.5
$ glances \-s
.UNINDENT
.UNINDENT
.sp
Connect Glances to a Glances server (client mode):
.INDENT 0.0
.INDENT 3.5
$ glances \-c <ip_server>
.UNINDENT
.UNINDENT
.sp
Connect to a Glances server and export stats to a StatsD server:
.INDENT 0.0
.INDENT 3.5
$ glances \-c <ip_server> –export statsd
.UNINDENT
.UNINDENT
.sp
Start the TUI Central Glances Browser:
.INDENT 0.0
.INDENT 3.5
$ glances –browser
.UNINDENT
.UNINDENT
.sp
Start the WebUI Central Glances Browser (new in Glances 4.3 or higher):
.INDENT 0.0
.INDENT 3.5
$ glances –browser \-w
.UNINDENT
.UNINDENT
.sp
If you do not want to see the local Glances Web Server in the browser list please use –disable\-autodiscover option.
.SH AUTHOR
.sp
Nicolas Hennion aka Nicolargo <\X'tty: link mailto:contact@nicolargo.com'\fI\%contact@nicolargo.com\fP\X'tty: link'>
.SH COPYRIGHT
2025, Nicolas Hennion
.\" Generated by docutils manpage writer.
.<|MERGE_RESOLUTION|>--- conflicted
+++ resolved
@@ -28,11 +28,7 @@
 .\" new: \\n[rst2man-indent\\n[rst2man-indent-level]]
 .in \\n[rst2man-indent\\n[rst2man-indent-level]]u
 ..
-<<<<<<< HEAD
-.TH "GLANCES" "1" "Jul 05, 2025" "4.3.2" "Glances"
-=======
-.TH "GLANCES" "1" "Jul 05, 2025" "4.3.2_rc01" "Glances"
->>>>>>> 0d542550
+.TH "GLANCES" "1" "Jul 05, 2025" "4.4.0_dev0" "Glances"
 .SH NAME
 glances \- An eye on your system
 .SH SYNOPSIS
