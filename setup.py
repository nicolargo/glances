--- conflicted
+++ resolved
@@ -39,19 +39,13 @@
 
     return data_files
 
-with open('requirements.txt') as f:
-    required = f.read().splitlines()
 
 def get_install_requires():
-<<<<<<< HEAD
-    requires = required
-=======
     required = []
     with open('requirements.txt') as f:
         required = f.read().splitlines()
 
     # On Windows, install WebUI by default
->>>>>>> c98b7fcf
     if sys.platform.startswith('win'):
         required.append('fastapi')
         required.append('uvicorn')
