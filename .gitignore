*~
*.py[co]

# Packages
*.egg
*.egg-info
dist
build

# Eclipse
*.pydevproject
.project
.metadata
bin/**
tmp/**
tmp/**/*
*.tmp
*.bak
*.swp
*~.nib
local.properties
.classpath
.settings/
.loadpath

# External tool builders
.externalToolBuilders/

# Locally stored "Eclipse launch configurations"
*.launch

# CDT-specific
.cproject

# PDT-specific
.buildpath

# ctags
.tags*

# Sphinx
_build

# Tox
.tox/

# web ui
node_modules/
bower_components/

<<<<<<< HEAD
.idea/
=======
# visual stdio code 
.vscode/
>>>>>>> b668b0bf
<|MERGE_RESOLUTION|>--- conflicted
+++ resolved
@@ -48,9 +48,6 @@
 node_modules/
 bower_components/
 
-<<<<<<< HEAD
 .idea/
-=======
 # visual stdio code 
-.vscode/
->>>>>>> b668b0bf
+.vscode/